name: pytest

on:
  push:
    branches:
      - 'main'

  pull_request:

jobs:
  test:
    name: Test Code
    runs-on: ubuntu-latest
    steps:
    - uses: actions/checkout@v3
    - name: Set up Python 3.8
      uses: actions/setup-python@v3
      with:
        python-version: 3.8
    - name: Install dependencies
      run: |
        python -m pip install --upgrade pip
        pip install celer
        pip install pytest
        pip install numpydoc
        pip install .
        pip install statsmodels cvxopt
        pip install git+https://github.com/jolars/pyslope.git
<<<<<<< HEAD
        pip install lifelines
=======
        # for testing Cox estimator
        pip install lifelines
        pip install pandas
>>>>>>> 399dfc6e
    - name: Test with pytest
      run: pytest -v skglm/<|MERGE_RESOLUTION|>--- conflicted
+++ resolved
@@ -26,12 +26,8 @@
         pip install .
         pip install statsmodels cvxopt
         pip install git+https://github.com/jolars/pyslope.git
-<<<<<<< HEAD
-        pip install lifelines
-=======
         # for testing Cox estimator
         pip install lifelines
         pip install pandas
->>>>>>> 399dfc6e
     - name: Test with pytest
       run: pytest -v skglm/