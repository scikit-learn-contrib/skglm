:orphan:

How to add a custom datafit
~~~~~~~~~~~~~~~~~~~~~~~~~~~

.. _how:

Motivated by generalized linear models but not limited to it, ``skglm`` solves problems of the form

.. math::
      \hat{\beta} \in
      \arg\min_{\beta \in \mathbb{R}^p}
      F(X\beta) + \Omega(\beta)
      := \sum_{i=1}^n f_i([X\beta]_i) + \sum_{j=1}^p \Omega_j(\beta_j)
      \enspace .


Here, :math:`X \in \mathbb{R}^{n \times p}` denotes the design matrix with :math:`n` samples and :math:`p` features,
and :math:`\beta \in \mathbb{R}^p` is the coefficient vector.

<<<<<<< HEAD
skglm can solve any problems of this form with arbitrary smooth datafit :math:`F` and arbitrary penalty :math:`\Omega` whose proximal operator can be evaluated explicitly, by defining two classes: a ``Penalty`` and a ``Datafit``.
=======
``skglm`` can solve any problems of this form with arbitrary smooth datafit :math:`F` and arbitrary proximable penalty :math:`\Omega`,
by defining two classes: a ``Penalty`` and a ``Datafit``.
>>>>>>> 20173c82

They can then be passed to a :class:`~skglm.GeneralizedLinearEstimator`.

.. code-block:: python

   clf = GeneralizedLinearEstimator(
      MyDatafit(),
      MyPenalty(),
   )


A ``Datafit`` is a jitclass which must inherit from the ``BaseDatafit`` class:

.. literalinclude:: ../skglm/datafits/base.py
   :pyobject: BaseDatafit


<<<<<<< HEAD
To define a custom datafit, you need to implement the methods declared in the ``BaseDatafit`` class.
One needs to overload at least the ``value`` and ``gradient`` methods for skglm to support the datafit.
Optionally, overloading the methods with the suffix ``_sparse`` adds support for sparse datasets (CSC matrix).
As an example, we show how to implement the Poisson datafit in skglm.
=======
To define a custom datafit, you need to implement the methods declared in the ``BaseDatafit`` class (value, gradient, gradient when the design matrix is sparse).
As an example, we show how to implement the Poisson datafit in ``skglm``.
>>>>>>> 20173c82


A case in point: defining Poisson datafit
~~~~~~~~~~~~~~~~~~~~~~~~~~~~~~~~~~~~~~~~~

First, this requires deriving some quantities used by the solvers like the gradient or the Hessian matrix of the datafit.
With :math:`y \in \mathbb{R}^n` the target vector, the Poisson datafit reads

.. math::
<<<<<<< HEAD
    f(X\beta) = \frac{1}{n}\sum_{i=1}^n \exp([X\beta]_i) - y_i[X\beta]_i 
=======
    F(X\beta) = \frac{1}{n}\sum_{i=1}^n \exp(X_i^{\top}\beta) - y_i X_i^{\top}\beta
>>>>>>> 20173c82
    \enspace .


Let's define some useful quantities to simplify our computations. For :math:`z \in \mathbb{R}^n` and :math:`\beta \in \mathbb{R}^p`,

.. math::
   f(z) = \sum_{i=1}^n f_i(z_i)  \qquad  F(\beta) = f(X\beta)
   \enspace .


Computing the gradient of :math:`F` and its Hessian matrix yields

.. math::
   \nabla F(\beta) = X^{\top} \underbrace{\nabla f(X\beta)}_\textrm{raw grad} \qquad \nabla^2 F(\beta) = X^{\top} \underbrace{\nabla^2 f(X\beta)}_\textrm{raw hessian} X
   \enspace .


Besides, it directly follows that

.. math::
   \nabla f(z) = (f_i'(z_i))_{1 \leq i \leq n} \qquad \nabla^2 f(z) = \textrm{diag}(f_i''(z_i))_{1 \leq i \leq n}
   \enspace .


We can now apply these definitions to the Poisson datafit:

.. math::
    f_i(z_i) = \frac{1}{n} \left(\exp(z_i) - y_iz_i\right)
    \enspace .


Therefore,

.. math::
   f_i'(z_i) = \frac{1}{n}(\exp(z_i) - y_i) \qquad f_i''(z_i) = \frac{1}{n}\exp(z_i)
   \enspace .


Computing ``raw_grad`` and ``raw_hessian`` for the Poisson datafit yields

.. math::
   \nabla f(X\beta) = \frac{1}{n}(\exp([X\beta]_i) - y_i)_{1 \leq i \leq n} \qquad \nabla^2 f(X\beta) = \frac{1}{n}\textrm{diag}(\exp([X\beta]_i))_{1 \leq i \leq n}
   \enspace .


Both ``raw_grad`` and ``raw_hessian`` are methods used by the ``ProxNewton`` solver.
But other optimizers require different methods to be implemented. For instance, ``AndersonCD`` uses the ``gradient_scalar`` method:
it is the derivative of the datafit with respect to the :math:`j`-th coordinate of :math:`\beta`.

For the Poisson datafit, this yields

.. math::
    \frac{\partial F(\beta)}{\partial \beta_j} = \frac{1}{n}
      \sum_{i=1}^n X_{i,j} \left(
         \exp([X\beta]_i) - y 
      \right)
      \enspace .


When implementing these quantities in the ``Poisson`` datafit class, this gives:

.. literalinclude:: ../skglm/datafits/single_task.py
   :pyobject: Poisson


Note that we have not initialized any quantities in the ``initialize`` method.
Usually it serves to compute a Lipschitz constant of the datafit, whose inverse is used by the solver as a step size.
However, in this example, the Poisson datafit has no Lipschitz constant since the eigenvalues of the Hessian matrix are unbounded. 
This implies that a step size is not known in advance and a line search has to be performed at every epoch by the solver.<|MERGE_RESOLUTION|>--- conflicted
+++ resolved
@@ -18,12 +18,7 @@
 Here, :math:`X \in \mathbb{R}^{n \times p}` denotes the design matrix with :math:`n` samples and :math:`p` features,
 and :math:`\beta \in \mathbb{R}^p` is the coefficient vector.
 
-<<<<<<< HEAD
 skglm can solve any problems of this form with arbitrary smooth datafit :math:`F` and arbitrary penalty :math:`\Omega` whose proximal operator can be evaluated explicitly, by defining two classes: a ``Penalty`` and a ``Datafit``.
-=======
-``skglm`` can solve any problems of this form with arbitrary smooth datafit :math:`F` and arbitrary proximable penalty :math:`\Omega`,
-by defining two classes: a ``Penalty`` and a ``Datafit``.
->>>>>>> 20173c82
 
 They can then be passed to a :class:`~skglm.GeneralizedLinearEstimator`.
 
@@ -41,15 +36,10 @@
    :pyobject: BaseDatafit
 
 
-<<<<<<< HEAD
 To define a custom datafit, you need to implement the methods declared in the ``BaseDatafit`` class.
 One needs to overload at least the ``value`` and ``gradient`` methods for skglm to support the datafit.
 Optionally, overloading the methods with the suffix ``_sparse`` adds support for sparse datasets (CSC matrix).
 As an example, we show how to implement the Poisson datafit in skglm.
-=======
-To define a custom datafit, you need to implement the methods declared in the ``BaseDatafit`` class (value, gradient, gradient when the design matrix is sparse).
-As an example, we show how to implement the Poisson datafit in ``skglm``.
->>>>>>> 20173c82
 
 
 A case in point: defining Poisson datafit
@@ -59,11 +49,7 @@
 With :math:`y \in \mathbb{R}^n` the target vector, the Poisson datafit reads
 
 .. math::
-<<<<<<< HEAD
     f(X\beta) = \frac{1}{n}\sum_{i=1}^n \exp([X\beta]_i) - y_i[X\beta]_i 
-=======
-    F(X\beta) = \frac{1}{n}\sum_{i=1}^n \exp(X_i^{\top}\beta) - y_i X_i^{\top}\beta
->>>>>>> 20173c82
     \enspace .
 
 
