.. _changes_0_4:

Version 0.4 (in progress)
-------------------------
- Add support for weights and positive coefficients to :ref:`MCPRegression Estimator <skglm.MCPRegression>` (PR: :gh:`184`)
- Move solver specific computations from ``Datafit.initialize()`` to separate ``Datafit`` methods to ease ``Solver`` - ``Datafit`` compatibility check (PR: :gh:`192`)
- Add :ref:`LogSumPenalty <skglm.penalties.LogSumPenalty>` (PR: :gh:`#127`)
<<<<<<< HEAD
- Simplify ``BaseDatafit`` and ``BasePenalty`` by making them regular classes and removing unused methods (PR :gh:`#205`)
=======
- Add fixed-point distance to build working sets in :ref:`ProxNewton <skglm.solvers.ProxNewton>` solver (:gh:`138`)
>>>>>>> 261fee03
<|MERGE_RESOLUTION|>--- conflicted
+++ resolved
@@ -5,8 +5,5 @@
 - Add support for weights and positive coefficients to :ref:`MCPRegression Estimator <skglm.MCPRegression>` (PR: :gh:`184`)
 - Move solver specific computations from ``Datafit.initialize()`` to separate ``Datafit`` methods to ease ``Solver`` - ``Datafit`` compatibility check (PR: :gh:`192`)
 - Add :ref:`LogSumPenalty <skglm.penalties.LogSumPenalty>` (PR: :gh:`#127`)
-<<<<<<< HEAD
 - Simplify ``BaseDatafit`` and ``BasePenalty`` by making them regular classes and removing unused methods (PR :gh:`#205`)
-=======
-- Add fixed-point distance to build working sets in :ref:`ProxNewton <skglm.solvers.ProxNewton>` solver (:gh:`138`)
->>>>>>> 261fee03
+- Add fixed-point distance to build working sets in :ref:`ProxNewton <skglm.solvers.ProxNewton>` solver (:gh:`138`)