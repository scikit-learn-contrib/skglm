--- conflicted
+++ resolved
@@ -65,13 +65,9 @@
     "pytest",
     "furo",
     "lifelines",
-<<<<<<< HEAD
     "pydata_sphinx_theme",
-]
-=======
 ]
 
 
 [tool.setuptools]
-license-files = []
->>>>>>> 5efeb8f8
+license-files = []