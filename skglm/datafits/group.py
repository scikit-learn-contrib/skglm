import numpy as np
from numpy.linalg import norm
from numba import int32, float64

from skglm.datafits.base import BaseDatafit
from skglm.datafits.single_task import Logistic


class QuadraticGroup(BaseDatafit):
    r"""Quadratic datafit used with group penalties.

    The datafit reads::

    (1 / (2 * n_samples)) * ||y - X w||^2_2

    Attributes
    ----------
    grp_indices : array, shape (n_features,)
        The group indices stacked contiguously
        ([grp1_indices, grp2_indices, ...]).

    grp_ptr : array, shape (n_groups + 1,)
        The group pointers such that two consecutive elements delimit
        the indices of a group in ``grp_indices``.

    lipschitz : array, shape (n_groups,)
        The lipschitz constants for each group.
    """

    def __init__(self, grp_ptr, grp_indices):
        self.grp_ptr, self.grp_indices = grp_ptr, grp_indices

    def get_spec(self):
        spec = (
            ('grp_ptr', int32[:]),
            ('grp_indices', int32[:]),
            ('lipschitz', float64[:])
        )
        return spec

    def params_to_dict(self):
        return dict(grp_ptr=self.grp_ptr,
                    grp_indices=self.grp_indices)

    def initialize(self, X, y):
        grp_ptr, grp_indices = self.grp_ptr, self.grp_indices
        n_groups = len(grp_ptr) - 1

        lipschitz = np.zeros(n_groups)
        for g in range(n_groups):
            grp_g_indices = grp_indices[grp_ptr[g]: grp_ptr[g+1]]
            X_g = X[:, grp_g_indices]
            lipschitz[g] = norm(X_g, ord=2) ** 2 / len(y)

        self.lipschitz = lipschitz

    def value(self, y, w, Xw):
        return norm(y - Xw) ** 2 / (2 * len(y))

    def gradient_g(self, X, y, w, Xw, g):
        grp_ptr, grp_indices = self.grp_ptr, self.grp_indices
        grp_g_indices = grp_indices[grp_ptr[g]: grp_ptr[g+1]]

        grad_g = np.zeros(len(grp_g_indices))
        for idx, j in enumerate(grp_g_indices):
            grad_g[idx] = self.gradient_scalar(X, y, w, Xw, j)

        return grad_g

    def gradient_scalar(self, X, y, w, Xw, j):
        return X[:, j] @ (Xw - y) / len(y)

    def intercept_update_step(self, y, Xw):
        return np.mean(Xw - y)


<<<<<<< HEAD
class LogisticGroup(BaseDatafit):
=======
class LogisticGroup(Logistic):
>>>>>>> 238ce8aa
    r"""Logistic datafit used with group penalties.

    The datafit reads::

    (1 / n_samples) * \sum_i log(1 + exp(-y_i * Xw_i))

    Attributes
    ----------
    grp_indices : array, shape (n_features,)
        The group indices stacked contiguously
        ([grp1_indices, grp2_indices, ...]).

    grp_ptr : array, shape (n_groups + 1,)
        The group pointers such that two consecutive elements delimit
        the indices of a group in ``grp_indices``.

    lipschitz : array, shape (n_groups,)
        The lipschitz constants for each group.
    """

    def __init__(self, grp_ptr, grp_indices):
        self.grp_ptr, self.grp_indices = grp_ptr, grp_indices

    def get_spec(self):
        spec = (
            ('grp_ptr', int32[:]),
            ('grp_indices', int32[:]),
            ('lipschitz', float64[:])
        )
        return spec

    def params_to_dict(self):
        return dict(grp_ptr=self.grp_ptr,
                    grp_indices=self.grp_indices)

    def initialize(self, X, y):
        grp_ptr, grp_indices = self.grp_ptr, self.grp_indices
        n_groups = len(grp_ptr) - 1

        lipschitz = np.zeros(n_groups)
        for g in range(n_groups):
            grp_g_indices = grp_indices[grp_ptr[g]: grp_ptr[g+1]]
            X_g = X[:, grp_g_indices]
            lipschitz[g] = norm(X_g, ord=2) ** 2 / (4 * len(y))

        self.lipschitz = lipschitz

<<<<<<< HEAD
    def value(self, y, w, Xw):
        return np.log(1 + np.exp(-y * Xw)).sum() / len(y)

    def raw_grad(self, y, Xw):
        """Compute gradient of datafit w.r.t ``Xw``."""
        return -y / (1 + np.exp(y * Xw)) / len(y)

    def raw_hessian(self, y, Xw):
        """Compute Hessian of datafit w.r.t ``Xw``."""
        exp_minus_yXw = np.exp(-y * Xw)
        return exp_minus_yXw / (1 + exp_minus_yXw) ** 2 / len(y)

=======
>>>>>>> 238ce8aa
    def gradient_g(self, X, y, w, Xw, g):
        grp_ptr, grp_indices = self.grp_ptr, self.grp_indices
        grp_g_indices = grp_indices[grp_ptr[g]: grp_ptr[g+1]]
        raw_grad_val = self.raw_grad(y, Xw)

        grad_g = np.zeros(len(grp_g_indices))
        for idx, j in enumerate(grp_g_indices):
            grad_g[idx] = X[:, j] @ raw_grad_val

<<<<<<< HEAD
        return grad_g

    def intercept_update_step(self, y, Xw):
        return np.mean(self.raw_grad(y, Xw)) / 4
=======
        return grad_g
>>>>>>> 238ce8aa
<|MERGE_RESOLUTION|>--- conflicted
+++ resolved
@@ -74,11 +74,7 @@
         return np.mean(Xw - y)
 
 
-<<<<<<< HEAD
-class LogisticGroup(BaseDatafit):
-=======
 class LogisticGroup(Logistic):
->>>>>>> 238ce8aa
     r"""Logistic datafit used with group penalties.
 
     The datafit reads::
@@ -126,21 +122,6 @@
 
         self.lipschitz = lipschitz
 
-<<<<<<< HEAD
-    def value(self, y, w, Xw):
-        return np.log(1 + np.exp(-y * Xw)).sum() / len(y)
-
-    def raw_grad(self, y, Xw):
-        """Compute gradient of datafit w.r.t ``Xw``."""
-        return -y / (1 + np.exp(y * Xw)) / len(y)
-
-    def raw_hessian(self, y, Xw):
-        """Compute Hessian of datafit w.r.t ``Xw``."""
-        exp_minus_yXw = np.exp(-y * Xw)
-        return exp_minus_yXw / (1 + exp_minus_yXw) ** 2 / len(y)
-
-=======
->>>>>>> 238ce8aa
     def gradient_g(self, X, y, w, Xw, g):
         grp_ptr, grp_indices = self.grp_ptr, self.grp_indices
         grp_g_indices = grp_indices[grp_ptr[g]: grp_ptr[g+1]]
@@ -150,11 +131,4 @@
         for idx, j in enumerate(grp_g_indices):
             grad_g[idx] = X[:, j] @ raw_grad_val
 
-<<<<<<< HEAD
-        return grad_g
-
-    def intercept_update_step(self, y, Xw):
-        return np.mean(self.raw_grad(y, Xw)) / 4
-=======
-        return grad_g
->>>>>>> 238ce8aa
+        return grad_g