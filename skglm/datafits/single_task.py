import numpy as np
from numpy.linalg import norm
from numba import njit
from numba import float64, int64, bool_

from skglm.datafits.base import BaseDatafit
from skglm.utils.sparse_ops import spectral_norm


class Quadratic(BaseDatafit):
    """Quadratic datafit.

    The datafit reads:

    .. math:: 1 / (2 xx  n_"samples") ||y - Xw||_2 ^ 2

    Attributes
    ----------
    Xty : array, shape (n_features,)
        Pre-computed quantity used during the gradient evaluation.
        Equal to ``X.T @ y``.

    lipschitz : array, shape (n_features,)
        The coordinatewise gradient Lipschitz constants. Equal to
        ``norm(X, axis=0) ** 2 / n_samples``.

    global_lipschitz : float
        Global Lipschitz constant. Equal to
        ``norm(X, ord=2) ** 2 / n_samples``.

    Note
    ----
    The class is jit compiled at fit time using Numba compiler.
    This allows for faster computations.
    """

    def __init__(self):
        pass

    def get_spec(self):
        spec = (
            ('Xty', float64[:]),
            ('lipschitz', float64[:]),
            ('global_lipschitz', float64),
        )
        return spec

    def params_to_dict(self):
        return dict()

    def initialize(self, X, y):
        self.Xty = X.T @ y
        n_features = X.shape[1]

        self.lipschitz = np.zeros(n_features, dtype=X.dtype)
        for j in range(n_features):
            self.lipschitz[j] = (X[:, j] ** 2).sum() / len(y)

    def initialize_sparse(self, X_data, X_indptr, X_indices, y):
        n_features = len(X_indptr) - 1
        self.Xty = np.zeros(n_features, dtype=X_data.dtype)

        self.lipschitz = np.zeros(n_features, dtype=X_data.dtype)
        for j in range(n_features):
            nrm2 = 0.
            xty = 0
            for idx in range(X_indptr[j], X_indptr[j + 1]):
                nrm2 += X_data[idx] ** 2
                xty += X_data[idx] * y[X_indices[idx]]

            self.lipschitz[j] = nrm2 / len(y)
            self.Xty[j] = xty

    def init_global_lipschitz(self, X, y):
        self.global_lipschitz = norm(X, ord=2) ** 2 / len(y)

    def init_global_lipschitz_sparse(self, X_data, X_indptr, X_indices, y):
        self.global_lipschitz = spectral_norm(
            X_data, X_indptr, X_indices, len(y)) ** 2 / len(y)

    def value(self, y, w, Xw):
        return np.sum((y - Xw) ** 2) / (2 * len(Xw))

    def gradient_scalar(self, X, y, w, Xw, j):
        return (X[:, j] @ Xw - self.Xty[j]) / len(Xw)

    def gradient_scalar_sparse(self, X_data, X_indptr, X_indices, y, Xw, j):
        XjTXw = 0.
        for i in range(X_indptr[j], X_indptr[j+1]):
            XjTXw += X_data[i] * Xw[X_indices[i]]
        return (XjTXw - self.Xty[j]) / len(Xw)

    def full_grad_sparse(
            self, X_data, X_indptr, X_indices, y, Xw):
        n_features = X_indptr.shape[0] - 1
        n_samples = y.shape[0]
        grad = np.zeros(n_features, dtype=Xw.dtype)
        for j in range(n_features):
            XjTXw = 0.
            for i in range(X_indptr[j], X_indptr[j + 1]):
                XjTXw += X_data[i] * Xw[X_indices[i]]
            grad[j] = (XjTXw - self.Xty[j]) / n_samples
        return grad

    def intercept_update_step(self, y, Xw):
        return np.mean(Xw - y)


@njit
def sigmoid(x):
    """Vectorwise sigmoid."""
    out = 1 / (1 + np.exp(- x))
    return out


class Logistic(BaseDatafit):
    r"""Logistic datafit with labels in {-1, 1}.

    The datafit reads:

    .. math:: 1 / n_"samples" \sum_(i=1)^(n_"samples") log(1 + exp(-y_i (Xw)_i))

    Attributes
    ----------
    lipschitz : array, shape (n_features,)
        The coordinatewise gradient Lipschitz constants. Equal to
        ``norm(X, axis=0) ** 2 / (4 * n_samples)``.

    global_lipschitz : float
        Global Lipschitz constant. Equal to
        ``norm(X, ord=2) ** 2 / (4 * n_samples)``.

    Note
    ----
    The class is jit compiled at fit time using Numba compiler.
    This allows for faster computations.
    """

    def __init__(self):
        pass

    def get_spec(self):
        spec = (
            ('lipschitz', float64[:]),
            ('global_lipschitz', float64),
        )
        return spec

    def params_to_dict(self):
        return dict()

    def raw_grad(self, y, Xw):
        """Compute gradient of datafit w.r.t ``Xw``."""
        return -y / (1 + np.exp(y * Xw)) / len(y)

    def raw_hessian(self, y, Xw):
        """Compute Hessian of datafit w.r.t ``Xw``."""
        exp_minus_yXw = np.exp(-y * Xw)
        return exp_minus_yXw / (1 + exp_minus_yXw) ** 2 / len(y)

    def initialize(self, X, y):
        self.lipschitz = (X ** 2).sum(axis=0) / (len(y) * 4)

    def initialize_sparse(self, X_data, X_indptr, X_indices, y):
        n_features = len(X_indptr) - 1

        self.lipschitz = np.zeros(n_features, dtype=X_data.dtype)
        for j in range(n_features):
            Xj = X_data[X_indptr[j]:X_indptr[j+1]]
            self.lipschitz[j] = (Xj ** 2).sum() / (len(y) * 4)

    def init_global_lipschitz(self, X, y):
        self.global_lipschitz = norm(X, ord=2) ** 2 / (4 * len(y))

    def init_global_lipschitz_sparse(self, X_data, X_indptr, X_indices, y):
        self.global_lipschitz = spectral_norm(
            X_data, X_indptr, X_indices, len(y)) ** 2 / (4 * len(y))

    def value(self, y, w, Xw):
        return np.log(1. + np.exp(- y * Xw)).sum() / len(y)

    def gradient_scalar(self, X, y, w, Xw, j):
        return (- X[:, j] @ (y * sigmoid(- y * Xw))) / len(y)

    def full_grad_sparse(
            self, X_data, X_indptr, X_indices, y, Xw):
        n_features = X_indptr.shape[0] - 1
        grad = np.zeros(n_features, dtype=X_data.dtype)
        for j in range(n_features):
            grad[j] = 0.
            for i in range(X_indptr[j], X_indptr[j + 1]):
                grad[j] -= X_data[i] * y[X_indices[i]] * sigmoid(
                    - y[X_indices[i]] * Xw[X_indices[i]]) / len(y)
        return grad

    def gradient_scalar_sparse(self, X_data, X_indptr, X_indices, y, Xw, j):
        grad = 0.
        for i in range(X_indptr[j], X_indptr[j+1]):
            idx_i = X_indices[i]
            grad -= X_data[i] * y[idx_i] * sigmoid(- y[idx_i] * Xw[idx_i])
        return grad / len(Xw)

    def intercept_update_step(self, y, Xw):
        return np.mean(- y * sigmoid(- y * Xw)) / 4


class QuadraticSVC(BaseDatafit):
    """A Quadratic SVC datafit used for classification tasks.

    The datafit reads:

    .. math:: 1/2 ||(yX)^T w||_2 ^ 2

    Attributes
    ----------
    lipschitz : array, shape (n_features,)
        The coordinatewise gradient Lipschitz constants.
        Equal to ``norm(yXT, axis=0) ** 2``.

    global_lipschitz : float
        Global Lipschitz constant. Equal to
        ``norm(yXT, ord=2) ** 2``.

    Note
    ----
    The class is jit compiled at fit time using Numba compiler.
    This allows for faster computations.
    """

    def __init__(self):
        pass

    def get_spec(self):
        spec = (
            ('lipschitz', float64[:]),
            ('global_lipschitz', float64),
        )
        return spec

    def params_to_dict(self):
        return dict()

    def initialize(self, yXT, y):
        n_features = yXT.shape[1]
        self.lipschitz = np.zeros(n_features, dtype=yXT.dtype)

        for j in range(n_features):
            self.lipschitz[j] = norm(yXT[:, j]) ** 2

    def initialize_sparse(self, yXT_data, yXT_indptr, yXT_indices, y):
        n_features = len(yXT_indptr) - 1

        self.lipschitz = np.zeros(n_features, dtype=yXT_data.dtype)
        for j in range(n_features):
            nrm2 = 0.
            for idx in range(yXT_indptr[j], yXT_indptr[j + 1]):
                nrm2 += yXT_data[idx] ** 2
            self.lipschitz[j] = nrm2

    def init_global_lipschitz(self, yXT, y):
        self.global_lipschitz = norm(yXT, ord=2) ** 2

    def init_global_lipschitz_sparse(self, yXT_data, yXT_indptr, yXT_indices, y):
        self.global_lipschitz = spectral_norm(
            yXT_data, yXT_indptr, yXT_indices, max(yXT_indices)+1) ** 2

    def value(self, y, w, yXTw):
        return (yXTw ** 2).sum() / 2 - np.sum(w)

    def gradient_scalar(self, yXT, y, w, yXTw, j):
        return yXT[:, j].T @ yXTw - 1.0

    def gradient_scalar_sparse(
            self, yXT_data, yXT_indptr, yXT_indices, y, yXTw, j):
        # Compute grad[j] = yXT[:, j].T @ yXTw
        yXjyXTw = 0.
        for i in range(yXT_indptr[j], yXT_indptr[j+1]):
            yXjyXTw += yXT_data[i] * yXTw[yXT_indices[i]]
        return yXjyXTw - 1

    def full_grad_sparse(
            self, yXT_data, yXT_indptr, yXT_indices, y, yXTw):
        n_features = yXT_indptr.shape[0] - 1
        grad = np.zeros(n_features, dtype=yXT_data.dtype)
        for j in range(n_features):
            # Compute grad[j] = yXT[:, j].T @ yXTw
            yXjyXTw = 0.
            for i in range(yXT_indptr[j], yXT_indptr[j + 1]):
                yXjyXTw += yXT_data[i] * yXTw[yXT_indices[i]]
            grad[j] = yXjyXTw - 1
        return grad


class Huber(BaseDatafit):
    """Huber datafit.

    The datafit reads:

    .. math:: 1 / n_"samples" sum_(i=1)^(n_"samples") f(y_i - (Xw)_i)

    where :math:`f` is the Huber function:

    .. math::
        f(x) = {(1/2 x^2                   , if x <= delta),
                (delta abs(x) - 1/2 delta^2, if x > delta):}

    Attributes
    ----------
    delta : float
        Threshold hyperparameter.

    lipschitz : array, shape (n_features,)
        The coordinatewise gradient Lipschitz constants. Equal to
        ``norm(X, axis=0) ** 2 / n_samples``.

    global_lipschitz : float
        Global Lipschitz constant. Equal to
        ``norm(X, ord=2) ** 2 / n_samples``.

    Note
    ----
    The class is jit compiled at fit time using Numba compiler.
    This allows for faster computations.
    """

    def __init__(self, delta):
        self.delta = delta

    def get_spec(self):
        spec = (
            ('delta', float64),
            ('lipschitz', float64[:]),
            ('global_lipschitz', float64),
        )
        return spec

    def params_to_dict(self):
        return dict(delta=self.delta)

    def initialize(self, X, y):
        n_features = X.shape[1]
        self.lipschitz = np.zeros(n_features, dtype=X.dtype)
        for j in range(n_features):
            self.lipschitz[j] = (X[:, j] ** 2).sum() / len(y)

    def initialize_sparse(self, X_data, X_indptr, X_indices, y):
        n_features = len(X_indptr) - 1

        self.lipschitz = np.zeros(n_features, dtype=X_data.dtype)
        for j in range(n_features):
            nrm2 = 0.
            for idx in range(X_indptr[j], X_indptr[j + 1]):
                nrm2 += X_data[idx] ** 2
            self.lipschitz[j] = nrm2 / len(y)

    def init_global_lipschitz(self, X, y):
        self.global_lipschitz = norm(X, ord=2) ** 2 / len(y)

    def init_global_lipschitz_sparse(self, X_data, X_indptr, X_indices, y):
        self.global_lipschitz = spectral_norm(
            X_data, X_indptr, X_indices, len(y)) ** 2 / len(y)

    def value(self, y, w, Xw):
        n_samples = len(y)
        res = 0.
        for i in range(n_samples):
            residual = abs(y[i] - Xw[i])
            if residual < self.delta:
                res += 0.5 * residual ** 2
            else:
                res += self.delta * residual - 0.5 * self.delta ** 2
        return res / n_samples

    def gradient_scalar(self, X, y, w, Xw, j):
        n_samples = len(y)
        grad_j = 0.
        for i in range(n_samples):
            residual = y[i] - Xw[i]
            if abs(residual) < self.delta:
                grad_j += - X[i, j] * residual
            else:
                grad_j += - X[i, j] * np.sign(residual) * self.delta
        return grad_j / n_samples

    def gradient_scalar_sparse(self, X_data, X_indptr, X_indices, y, Xw, j):
        grad_j = 0.
        for i in range(X_indptr[j], X_indptr[j + 1]):
            residual = y[X_indices[i]] - Xw[X_indices[i]]
            if np.abs(residual) < self.delta:
                grad_j += - X_data[i] * residual
            else:
                grad_j += - X_data[i] * np.sign(residual) * self.delta
        return grad_j / len(Xw)

    def full_grad_sparse(
            self, X_data, X_indptr, X_indices, y, Xw):
        n_features = X_indptr.shape[0] - 1
        n_samples = y.shape[0]
        grad = np.zeros(n_features, dtype=Xw.dtype)
        for j in range(n_features):
            grad_j = 0.
            for i in range(X_indptr[j], X_indptr[j + 1]):
                residual = y[X_indices[i]] - Xw[X_indices[i]]
                if np.abs(residual) < self.delta:
                    grad_j += - X_data[i] * residual
                else:
                    grad_j += - X_data[i] * np.sign(residual) * self.delta
            grad[j] = grad_j / n_samples
        return grad

    def intercept_update_step(self, y, Xw):
        n_samples = len(y)
        update = 0.
        for i in range(n_samples):
            residual = y[i] - Xw[i]
            if abs(residual) < self.delta:
                update -= residual
            else:
                update -= np.sign(residual) * self.delta
        return update / n_samples


class Poisson(BaseDatafit):
    r"""Poisson datafit.

    The datafit reads:

    .. math:: 1 / n_"samples" sum_(i=1)^(n_"samples") (exp((Xw)_i) - y_i (Xw)_i)

    Notes
    -----
    The class is jit compiled at fit time using Numba compiler.
    This allows for faster computations.
    """

    def __init__(self):
        pass

    def get_spec(self):
        pass

    def params_to_dict(self):
        return dict()

    def initialize(self, X, y):
        if np.any(y <= 0):
            raise ValueError(
                "Target vector `y` should only take positive values " +
                "when fitting a Poisson model.")

    def initialize_sparse(self, X_data, X_indptr, X_indices, y):
        if np.any(y <= 0):
            raise ValueError(
                "Target vector `y` should only take positive values " +
                "when fitting a Poisson model.")

    def raw_grad(self, y, Xw):
        """Compute gradient of datafit w.r.t ``Xw``."""
        return (np.exp(Xw) - y) / len(y)

    def raw_hessian(self, y, Xw):
        """Compute Hessian of datafit w.r.t ``Xw``."""
        return np.exp(Xw) / len(y)

    def value(self, y, w, Xw):
        return np.sum(np.exp(Xw) - y * Xw) / len(y)

    def gradient_scalar(self, X, y, w, Xw, j):
        return (X[:, j] @ (np.exp(Xw) - y)) / len(y)

    def full_grad_sparse(self, X_data, X_indptr, X_indices, y, Xw):
        n_features = X_indptr.shape[0] - 1
        grad = np.zeros(n_features, dtype=X_data.dtype)
        for j in range(n_features):
            grad[j] = 0.
            for i in range(X_indptr[j], X_indptr[j + 1]):
                grad[j] += X_data[i] * (
                    np.exp(Xw[X_indices[i]] - y[X_indices[i]])) / len(y)
        return grad

    def gradient_scalar_sparse(self, X_data, X_indptr, X_indices, y, Xw, j):
        grad = 0.
        for i in range(X_indptr[j], X_indptr[j + 1]):
            idx_i = X_indices[i]
            grad += X_data[i] * (np.exp(Xw[idx_i]) - y[idx_i])
        return grad / len(y)

    def intercept_update_self(self, y, Xw):
        pass


class Gamma(BaseDatafit):
    r"""Gamma datafit.

    The datafit reads:

    .. math::
        1 / n_"samples" \sum_(i=1)^(n_"samples")
        ((Xw)_i + y_i exp(-(Xw)_i) - 1 - log(y_i))

    Notes
    -----
    The class is jit compiled at fit time using Numba compiler.
    This allows for faster computations.
    """

    def __init__(self):
        pass

    def get_spec(self):
        pass

    def params_to_dict(self):
        return dict()

    def initialize(self, X, y):
        if np.any(y <= 0):
            raise ValueError(
                "Target vector `y` should only take positive values "
                "when fitting a Gamma model.")

    def initialize_sparse(self, X_data, X_indptr, X_indices, y):
        if np.any(y <= 0):
            raise ValueError(
                "Target vector `y` should only take positive values "
                "when fitting a Gamma model.")

    def raw_grad(self, y, Xw):
        """Compute gradient of datafit w.r.t. ``Xw``."""
        return (1 - y * np.exp(-Xw)) / len(y)

    def raw_hessian(self, y, Xw):
        """Compute Hessian of datafit w.r.t. ``Xw``."""
        return (y * np.exp(-Xw)) / len(y)

    def value(self, y, w, Xw):
        return (np.sum(Xw + y * np.exp(-Xw) - np.log(y)) - 1) / len(y)

    def gradient_scalar(self, X, y, w, Xw, j):
        return X[:, j] @ (1 - y * np.exp(-Xw)) / len(y)

    def gradient_scalar_sparse(self, X_data, X_indptr, X_indices, y, Xw, j):
        pass

    def intercept_update_self(self, y, Xw):
        pass


class Cox(BaseDatafit):
    r"""Cox datafit for survival analysis with Breslow estimate.

    The datafit reads [1]

    .. math::

        1 / n_"samples" \sum_(i=1)^(n_"samples") -s_i \langle x_i, w \rangle
        + \log (\sum_(j | y_j \geq y_i) e^{\langle x_i, w \rangle})

    where :math:`s_i` indicates the sample censorship and :math:`tm`
    is the vector recording the time of event occurrences.

    Defining the matrix :math:`B` with
    :math:`B_{i,j} = 1` if  :math:`tm_j \geq tm_i` and :math:`0` otherwise,
    the datafit can be rewritten in the following compact form

    .. math::

        1 / n_"samples" \langle s, Xw \rangle
        + 1 / n_"samples" \langle s, \log B e^{Xw} \rangle


    Attributes
    ----------
    B : array-like, shape (n_samples, n_samples)
        Matrix where every ``(i, j)`` entry (row, column) equals ``1``
        if ``tm[j] >= tm[i]`` and `0` otherwise. This matrix is initialized
<<<<<<< HEAD
        using ``.initialize`` method.

    References
    ----------
    .. [1] DY Lin. On the breslow estimator.
           Lifetime data analysis, 13:471–480, 2007.
    """

    def __init__(self, use_efron=False):
        self.use_efron = use_efron

    def get_spec(self):
        return (
            ('use_efron', bool_),
            ('B', float64[:, ::1]),
            ('H_indptr', int64[:]),
            ('H_indices', int64[:]),
        )

    def params_to_dict(self):
        return dict(use_efron=self.use_efron)
=======
        using the ``.initialize`` method.

    References
    ----------
    .. [1] DY Lin. On the Breslow estimator.
           Lifetime data analysis, 13:471–480, 2007.
    """

    def __init__(self):
        pass

    def get_spec(self):
        return (
            ('B', float64[:, ::1]),
        )

    def params_to_dict(self):
        return dict()
>>>>>>> 399dfc6e

    def value(self, y, w, Xw):
        """Compute the value of the datafit."""
        tm, s = y
        n_samples = Xw.shape[0]

<<<<<<< HEAD
        # compute inside log term
        exp_Xw = np.exp(Xw)
        B_exp_Xw = self.B @ exp_Xw
        if self.use_efron:
            B_exp_Xw -= self._A_dot_vec(exp_Xw)

        out = -(s @ Xw) + s @ np.log(B_exp_Xw)
=======
        out = -(s @ Xw) + s @ np.log(self.B @ np.exp(Xw))
>>>>>>> 399dfc6e
        return out / n_samples

    def raw_grad(self, y, Xw):
        r"""Compute gradient of datafit w.r.t. ``Xw``.

        The raw gradient reads

            (-s + exp_Xw * (B.T @ (s / B @ exp_Xw)) / n_samples
        """
        tm, s = y
        n_samples = Xw.shape[0]

        exp_Xw = np.exp(Xw)
        B_exp_Xw = self.B @ exp_Xw
<<<<<<< HEAD
        if self.use_efron:
            B_exp_Xw -= self._A_dot_vec(exp_Xw)

        s_over_B_exp_Xw = s / B_exp_Xw
        out = -s + exp_Xw * (self.B.T @ (s_over_B_exp_Xw))
        if self.use_efron:
            out -= exp_Xw * self._AT_dot_vec(s_over_B_exp_Xw)

=======

        out = -s + exp_Xw * (self.B.T @ (s / B_exp_Xw))
>>>>>>> 399dfc6e
        return out / n_samples

    def raw_hessian(self, y, Xw):
        """Compute a diagonal upper bound of the datafit's Hessian w.r.t. ``Xw``.

        The diagonal upper bound reads

            exp_Xw * (B.T @ s / B_exp_Xw) / n_samples
        """
        tm, s = y
        n_samples = Xw.shape[0]

        exp_Xw = np.exp(Xw)
        B_exp_Xw = self.B @ exp_Xw
<<<<<<< HEAD
        if self.use_efron:
            B_exp_Xw -= self._A_dot_vec(exp_Xw)

        s_over_B_exp_Xw = s / B_exp_Xw
        out = exp_Xw * (self.B.T @ (s_over_B_exp_Xw))
        if self.use_efron:
            out -= exp_Xw * self._AT_dot_vec(s_over_B_exp_Xw)

=======

        out = exp_Xw * (self.B.T @ (s / B_exp_Xw))
>>>>>>> 399dfc6e
        return out / n_samples

    def initialize(self, X, y):
        """Initialize the datafit attributes."""
        tm, s = y

        tm_as_col = tm.reshape((-1, 1))
        self.B = (tm >= tm_as_col).astype(X.dtype)

<<<<<<< HEAD
        if self.use_efron:
            H_indices = np.argsort(tm)
            # filter out censored data
            H_indices = H_indices[s[H_indices] != 0]
            n_uncensored_samples = H_indices.shape[0]

            # build H_indptr
            H_indptr = [0]
            count = 1
            for i in range(1, n_uncensored_samples):
                if tm[H_indices[i-1]] == tm[H_indices[i]]:
                    count += 1
                else:
                    H_indptr.append(count + H_indptr[-1])
                    count = 1
            H_indptr.append(n_uncensored_samples)
            H_indptr = np.asarray(H_indptr, dtype=np.int64)

            # save in instance
            self.H_indptr = H_indptr
            self.H_indices = H_indices

=======
>>>>>>> 399dfc6e
    def initialize_sparse(self, X_data, X_indptr, X_indices, y):
        """Initialize the datafit attributes in sparse dataset case."""
        tm, s = y

        tm_as_col = tm.reshape((-1, 1))
<<<<<<< HEAD
        self.B = (tm >= tm_as_col).astype(X_data.dtype)

    def _A_dot_vec(self, vec):
        out = np.zeros_like(vec)
        n_H = self.H_indptr.shape[0] - 1

        for idx in range(n_H):
            current_H_idx = self.H_indices[self.H_indptr[idx]: self.H_indptr[idx+1]]
            size_current_H = current_H_idx.shape[0]
            frac_range = np.arange(size_current_H, dtype=vec.dtype) / size_current_H

            sum_vec_H = np.sum(vec[current_H_idx])
            out[current_H_idx] = sum_vec_H * frac_range

        return out

    def _AT_dot_vec(self, vec):
        out = np.zeros_like(vec)
        n_H = self.H_indptr.shape[0] - 1

        for idx in range(n_H):
            current_H_idx = self.H_indices[self.H_indptr[idx]: self.H_indptr[idx+1]]
            size_current_H = current_H_idx.shape[0]
            frac_range = np.arange(size_current_H, dtype=vec.dtype) / size_current_H

            weighted_sum_vec_H = vec[current_H_idx] @ frac_range
            out[current_H_idx] = weighted_sum_vec_H * np.ones(size_current_H)

        return out
=======
        self.B = (tm >= tm_as_col).astype(X_data.dtype)
>>>>>>> 399dfc6e
<|MERGE_RESOLUTION|>--- conflicted
+++ resolved
@@ -574,12 +574,11 @@
     B : array-like, shape (n_samples, n_samples)
         Matrix where every ``(i, j)`` entry (row, column) equals ``1``
         if ``tm[j] >= tm[i]`` and `0` otherwise. This matrix is initialized
-<<<<<<< HEAD
-        using ``.initialize`` method.
+        using the ``.initialize`` method.
 
     References
     ----------
-    .. [1] DY Lin. On the breslow estimator.
+    .. [1] DY Lin. On the Breslow estimator.
            Lifetime data analysis, 13:471–480, 2007.
     """
 
@@ -596,33 +595,12 @@
 
     def params_to_dict(self):
         return dict(use_efron=self.use_efron)
-=======
-        using the ``.initialize`` method.
-
-    References
-    ----------
-    .. [1] DY Lin. On the Breslow estimator.
-           Lifetime data analysis, 13:471–480, 2007.
-    """
-
-    def __init__(self):
-        pass
-
-    def get_spec(self):
-        return (
-            ('B', float64[:, ::1]),
-        )
-
-    def params_to_dict(self):
-        return dict()
->>>>>>> 399dfc6e
 
     def value(self, y, w, Xw):
         """Compute the value of the datafit."""
         tm, s = y
         n_samples = Xw.shape[0]
 
-<<<<<<< HEAD
         # compute inside log term
         exp_Xw = np.exp(Xw)
         B_exp_Xw = self.B @ exp_Xw
@@ -630,9 +608,6 @@
             B_exp_Xw -= self._A_dot_vec(exp_Xw)
 
         out = -(s @ Xw) + s @ np.log(B_exp_Xw)
-=======
-        out = -(s @ Xw) + s @ np.log(self.B @ np.exp(Xw))
->>>>>>> 399dfc6e
         return out / n_samples
 
     def raw_grad(self, y, Xw):
@@ -647,7 +622,6 @@
 
         exp_Xw = np.exp(Xw)
         B_exp_Xw = self.B @ exp_Xw
-<<<<<<< HEAD
         if self.use_efron:
             B_exp_Xw -= self._A_dot_vec(exp_Xw)
 
@@ -656,10 +630,6 @@
         if self.use_efron:
             out -= exp_Xw * self._AT_dot_vec(s_over_B_exp_Xw)
 
-=======
-
-        out = -s + exp_Xw * (self.B.T @ (s / B_exp_Xw))
->>>>>>> 399dfc6e
         return out / n_samples
 
     def raw_hessian(self, y, Xw):
@@ -674,7 +644,6 @@
 
         exp_Xw = np.exp(Xw)
         B_exp_Xw = self.B @ exp_Xw
-<<<<<<< HEAD
         if self.use_efron:
             B_exp_Xw -= self._A_dot_vec(exp_Xw)
 
@@ -683,10 +652,6 @@
         if self.use_efron:
             out -= exp_Xw * self._AT_dot_vec(s_over_B_exp_Xw)
 
-=======
-
-        out = exp_Xw * (self.B.T @ (s / B_exp_Xw))
->>>>>>> 399dfc6e
         return out / n_samples
 
     def initialize(self, X, y):
@@ -696,7 +661,6 @@
         tm_as_col = tm.reshape((-1, 1))
         self.B = (tm >= tm_as_col).astype(X.dtype)
 
-<<<<<<< HEAD
         if self.use_efron:
             H_indices = np.argsort(tm)
             # filter out censored data
@@ -719,14 +683,11 @@
             self.H_indptr = H_indptr
             self.H_indices = H_indices
 
-=======
->>>>>>> 399dfc6e
     def initialize_sparse(self, X_data, X_indptr, X_indices, y):
         """Initialize the datafit attributes in sparse dataset case."""
         tm, s = y
 
         tm_as_col = tm.reshape((-1, 1))
-<<<<<<< HEAD
         self.B = (tm >= tm_as_col).astype(X_data.dtype)
 
     def _A_dot_vec(self, vec):
@@ -755,7 +716,4 @@
             weighted_sum_vec_H = vec[current_H_idx] @ frac_range
             out[current_H_idx] = weighted_sum_vec_H * np.ones(size_current_H)
 
-        return out
-=======
-        self.B = (tm >= tm_as_col).astype(X_data.dtype)
->>>>>>> 399dfc6e
+        return out