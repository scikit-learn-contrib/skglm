--- conflicted
+++ resolved
@@ -161,11 +161,7 @@
         n_features = len(X_indptr) - 1
 
         self.global_lipschitz = spectral_norm(X_data, X_indptr, X_indices, len(y)) ** 2
-<<<<<<< HEAD
-        self.global_lipschitz /= (len(y) * 4)
-=======
         self.global_lipschitz /= 4 * len(y)
->>>>>>> 359f4da5
 
         self.lipschitz = np.zeros(n_features, dtype=X_data.dtype)
         for j in range(n_features):
