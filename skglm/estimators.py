# License: BSD 3 clause

import numpy as np
import numbers
from scipy.sparse import issparse

from sklearn.utils.validation import check_X_y
from sklearn.utils.multiclass import check_classification_targets

from sklearn.linear_model import Lasso as Lasso_sklearn
from sklearn.linear_model import ElasticNet as ElasticNet_sklearn
from sklearn.linear_model import LogisticRegression as LogReg_sklearn
from sklearn.linear_model import MultiTaskLasso as MultiTaskLasso_sklearn
from sklearn.linear_model._base import LinearModel
from sklearn.svm import LinearSVC as LinearSVC_sklearn
from sklearn.preprocessing import LabelEncoder
from sklearn.multiclass import OneVsRestClassifier

from sklearn.linear_model._base import _preprocess_data

from skglm.penalties import (
    L1, WeightedL1, L1_plus_L2, MCPenalty, IndicatorBox, L2_1
)
from skglm.datafits import (
    Quadratic, Logistic, QuadraticSVC, QuadraticMultiTask
)
from skglm.utils import compiled_clone
from skglm.solvers import cd_solver_path, bcd_solver_path


class GeneralizedLinearEstimator(LinearModel):
    r"""Generic generalized linear estimator.

    This estimator takes a penalty and a datafit and runs a coordinate descent solver
    to solve the optimization problem. It handles classification and regression tasks.

    Parameters
    ----------
    datafit : instance of BaseDatafit, optional
        Datafit. If None, `datafit` is initialized as a `Quadratic` datafit.
        `datafit` is replaced by a JIT-compiled instance when calling fit.

    penalty : instance of BasePenalty, optional
        Penalty. If None, `penalty` is initialized as a `L1` penalty.
        `penalty` is replaced by a JIT-compiled instance when calling fit.

    is_classif : bool, optional
        Whether the task is classification or regression. Used for input target
        validation.

    max_iter : int, optional
        The maximum number of iterations (subproblem definitions).

    max_epochs : int
        Maximum number of CD epochs on each subproblem.

    p0 : int
        First working set size.

    tol : float, optional
        Stopping criterion for the optimization.

    fit_intercept : bool, optional (default=True)
        Whether or not to fit an intercept.

    warm_start : bool, optional (default=False)
        When set to True, reuse the solution of the previous call to fit as
        initialization, otherwise, just erase the previous solution.

    ws_strategy : str
        The score used to build the working set. Can be ``fixpoint`` or ``subdiff``.

    verbose : bool or int
        Amount of verbosity.

    Attributes
    ----------
    coef_ : array, shape (n_features,) or (n_features, n_tasks)
        parameter array (w in the cost function formula)

    sparse_coef_ : scipy.sparse matrix, shape (n_features, 1) or (n_features, n_tasks)
        ``sparse_coef_`` is a readonly property derived from ``coef_``

    intercept_ : array, shape (n_tasks,)
        constant term in decision function.

    n_iter_ : int
        Number of subproblems solved to reach the specified tolerance.
    """

    def __init__(self, datafit=None, penalty=None, is_classif=False, max_iter=100,
                 max_epochs=50_000, p0=10, tol=1e-4, fit_intercept=False,
                 warm_start=False, ws_strategy="subdiff", verbose=0):
        super(GeneralizedLinearEstimator, self).__init__()
        self.is_classif = is_classif
        self.tol = tol
        self.max_iter = max_iter
        self.fit_intercept = fit_intercept
        self.warm_start = warm_start
        self.verbose = verbose
        self.max_epochs = max_epochs
        self.p0 = p0
        self.ws_strategy = ws_strategy
        self.penalty = penalty
        self.datafit = datafit

    def __repr__(self):
        """Get string representation of the estimator.

        Returns
        -------
        repr : str
            String representation.
        """
        return (
            'GeneralizedLinearEstimator(datafit=%s, penalty=%s, alpha=%s, classif=%s)'
            % (self.datafit.__class__.__name__, self.penalty.__class__.__name__,
               self.penalty.alpha, self.is_classif))

    def path(self, X, y, alphas, coef_init=None, return_n_iter=False, **params):
        """Compute regularization path.

        Parameters
        ----------
        X : array, shape (n_samples, n_features)
            Design matrix.

        y : array, shape (n_samples,) or (n_samples, n_tasks)
            Target array.

        alphas : array, shape (n_alphas,)
            Grid of alpha.

        coef_init : array, shape (n_features,) or (n_features, n_tasks), optional
            If warm_start is enabled, the optimization problem restarts from coef_init.

        return_n_iter : bool
            Returns the number of iterations along the path.

        **params : kwargs
            All parameters supported by path.

        Returns
        -------
        alphas : array, shape (n_alphas,)
            The alphas along the path where models are computed.

        coefs : array, shape (n_features, n_alphas) or (n_features, n_tasks, n_alphas)
            Coefficients along the path.

        stop_crit : array, shape (n_alphas,)
            Value of stopping criterion at convergence along the path.

        n_iters : array, shape (n_alphas,), optional
            The number of iterations along the path. If return_n_iter is set to `True`.
        """
        penalty = compiled_clone(self.penalty)
        datafit = compiled_clone(self.datafit, to_float32=X.dtype == np.float32)

        path_func = cd_solver_path if y.ndim == 1 else bcd_solver_path
        return path_func(
            X, y, datafit, penalty, alphas=alphas,
            coef_init=coef_init, max_iter=self.max_iter,
            return_n_iter=return_n_iter, max_epochs=self.max_epochs, p0=self.p0,
            tol=self.tol, use_acc=True, ws_strategy=self.ws_strategy,
            fit_intercept=self.fit_intercept, verbose=self.verbose)

    def fit(self, X, y):
        """Fit estimator.

        Parameters
        ----------
        X : array, shape (n_samples, n_features)
            Design matrix.

        y : array, shape (n_samples,) or (n_samples, n_tasks)
            Target array.

        Returns
        -------
        alphas : array, shape (n_alphas,)
            The alphas along the path where models are computed.

        coefs : array, shape (n_features, n_alphas) or (n_features, n_tasks, n_alphas)
            Coefficients along the path.

        stop_crit : array, shape (n_alphas,)
            Value of stopping criterion at convergence along the path.

        n_iters : array, shape (n_alphas,), optional
            The number of iterations along the path. If return_n_iter is set to `True`.
        """
        self.penalty = self.penalty if self.penalty else L1(1.)
        self.datafit = self.datafit if self.datafit else Quadratic()

        if not hasattr(self, "n_features_in_"):
            self.n_features_in_ = X.shape[1]

        self.classes_ = None
        n_classes_ = 0

        if self.is_classif:
            check_classification_targets(y)
            enc = LabelEncoder()
            y = enc.fit_transform(y)
            self.classes_ = enc.classes_
            n_classes_ = len(self.classes_)

        check_X_params = dict(dtype=[np.float64, np.float32], order='F',
                              accept_sparse='csc', copy=self.fit_intercept)
        check_y_params = dict(ensure_2d=False, order='F')

        X, y = self._validate_data(X, y, validate_separately=(check_X_params,
                                                              check_y_params))
        is_sparse = issparse(X)
        if isinstance(self.datafit, (QuadraticSVC, Logistic)) and n_classes_ <= 2:
            y = 2 * y - 1
            if is_sparse and isinstance(self.datafit, Logistic):
                yXT = (X.T).multiply(y)
            else:
                yXT = (X * y[:, None]).T

        n_samples, n_features = X.shape
        if n_samples != y.shape[0]:
            raise ValueError("X and y have inconsistent dimensions (%d != %d)"
                             % (n_samples, y.shape[0]))

        # X, y, X_offset, y_offset, X_scale = _preprocess_data(
        #     X, y, self.fit_intercept, copy=False)

        if not self.warm_start or not hasattr(self, "coef_"):
            self.coef_ = None

        X_ = yXT if isinstance(self.datafit, QuadraticSVC) else X

<<<<<<< HEAD
        _, coefs, kkt = path_func(
            X_, y, self.datafit, self.penalty, alphas=[self.penalty.alpha],
            fit_intercept=self.fit_intercept, coef_init=self.coef_,
            max_iter=self.max_iter, max_epochs=self.max_epochs, p0=self.p0,
            verbose=self.verbose, tol=self.tol, ws_strategy=self.ws_strategy)
=======
        _, coefs, kkt = self.path(
            X_, y, alphas=[self.penalty.alpha],
            coef_init=self.coef_, max_iter=self.max_iter,
            max_epochs=self.max_epochs, p0=self.p0, verbose=self.verbose,
            tol=self.tol, ws_strategy=self.ws_strategy)
>>>>>>> f7a19839

        self.coef_, self.stop_crit_ = coefs[:n_features, 0], kkt[-1]
        self.n_iter_ = len(kkt)

        if self.fit_intercept:
            self.intercept_ = coefs[-1, 0]
        else:
            self.intercept_ = 0.

        if isinstance(self.datafit, QuadraticSVC):
            if n_classes_ <= 2:
                self.coef_ = coefs.T
                if is_sparse:
                    primal_coef = ((yXT).multiply(self.coef_[0, :])).T
                else:
                    primal_coef = (yXT * self.coef_[0, :]).T
                primal_coef = primal_coef.sum(axis=0)
                self.coef_ = np.array(primal_coef).reshape(1, -1)
            elif n_classes_ > 2:
                self.coef_ = np.empty([len(self.classes_), X.shape[1]])
                self.intercept_ = 0
                multiclass = OneVsRestClassifier(self).fit(X, y)
                self.coef_ = np.array([clf.coef_[0]
                                       for clf in multiclass.estimators_])
                self.n_iter_ = max(
                    clf.n_iter_ for clf in multiclass.estimators_)
        elif isinstance(self.datafit, Logistic):
            self.coef_ = coefs.T
        return self

    def predict(self, X):
        """Predict target values for samples in X.

        Parameters
        ----------
        X : array, shape (n_samples, n_features)
            The data matrix to predict from.

        Returns
        -------
        y_pred : array, shape (n_samples)
            Contain the target values for each sample.
        """
        if self.is_classif:
            scores = self._decision_function(X).ravel()
            if len(scores.shape) == 1:
                indices = (scores > 0).astype(int)
            else:
                indices = scores.argmax(axis=1)
            return self.classes_[indices]
        else:
            return self._decision_function(X)

    def get_params(self, deep=False):
        """Get parameters of the estimators including the datafit's and penalty's.

        Parameters
        ----------
        deep : bool
            Whether or not return the parameters for contained subobjects estimators.

        Returns
        -------
        params : dict
            The parameters of the estimator.
        """
        params = super().get_params(deep)
        filtered_types = (float, int, str, np.ndarray)
        penalty_params = [('penalty__', p, getattr(self.penalty, p)) for p in
                          dir(self.penalty) if p[0] != "_" and
                          type(getattr(self.penalty, p)) in filtered_types]
        datafit_params = [('datafit__', p, getattr(self.datafit, p)) for p in
                          dir(self.datafit) if p[0] != "_" and
                          type(getattr(self.datafit, p)) in filtered_types]
        for p_prefix, p_key, p_val in penalty_params + datafit_params:
            params[p_prefix + p_key] = p_val
        return params


class Lasso(GeneralizedLinearEstimator):
    r"""Lasso estimator based on Celer solver and primal extrapolation.

    The optimization objective for Lasso is::

        (1 / (2 * n_samples)) * ||y - X w||^2_2 + alpha * \sum_j |w_j|

    Parameters
    ----------
    alpha : float, optional
        Penalty strength.

    max_iter : int, optional
        The maximum number of iterations (subproblem definitions).

    max_epochs : int
        Maximum number of CD epochs on each subproblem.

    p0 : int
        First working set size.

    verbose : bool or int
        Amount of verbosity.

    tol : float, optional
        Stopping criterion for the optimization.

    fit_intercept : bool, optional (default=True)
        Whether or not to fit an intercept.

    warm_start : bool, optional (default=False)
        When set to True, reuse the solution of the previous call to fit as
        initialization, otherwise, just erase the previous solution.

    ws_strategy : str
        The score used to build the working set. Can be ``fixpoint`` or ``subdiff``.

    Attributes
    ----------
    coef_ : array, shape (n_features,)
        parameter vector (w in the cost function formula)

    sparse_coef_ : scipy.sparse matrix, shape (n_features, 1)
        ``sparse_coef_`` is a readonly property derived from ``coef_``

    intercept_ : float
        constant term in decision function.

    n_iter_ : int
        Number of subproblems solved to reach the specified tolerance.

    See Also
    --------
    WeightedLasso : Weighted Lasso regularization.
    MCPRegression : Sparser regularization than L1 norm.
    """

    def __init__(self, alpha=1., max_iter=100, max_epochs=50_000, p0=10,
                 verbose=0, tol=1e-4, fit_intercept=False,
                 warm_start=False, ws_strategy="subdiff"):
        self.is_classif = False
        self.tol = tol
        self.max_iter = max_iter
        self.fit_intercept = fit_intercept
        self.warm_start = warm_start
        self.verbose = verbose
        self.max_epochs = max_epochs
        self.p0 = p0
        self.ws_strategy = ws_strategy
<<<<<<< HEAD
        self.datafit = Quadratic()
        self.penalty = L1(alpha)
        self.alpha = alpha
=======

    def path(self, X, y, alphas, coef_init=None, return_n_iter=True, **params):
        """Compute Lasso path.

        Parameters
        ----------
        X : array, shape (n_samples, n_features)
            Design matrix.

        y : array, shape (n_samples,)
            Target vector.

        alphas : array, shape (n_alphas,)
            Grid of alpha.

        coef_init : array, shape (n_features,), optional
            If warm_start is enabled, the optimization problem restarts from coef_init.

        return_n_iter : bool
            Returns the number of iterations along the path.

        **params : kwargs
            All parameters supported by path.

        Returns
        -------
        alphas : array, shape (n_alphas,)
            The alphas along the path where models are computed.

        coefs : array, shape (n_features, n_alphas)
            Coefficients along the path.

        stop_crit : array, shape (n_alphas,)
            Value of stopping criterion at convergence along the path.

        n_iters : array, shape (n_alphas,), optional
            The number of iterations along the path. If return_n_iter is set to `True`.
        """
        penalty = compiled_clone(L1(self.alpha))
        datafit = compiled_clone(Quadratic(), to_float32=X.dtype == np.float32)

        return cd_solver_path(
            X, y, datafit, penalty, alphas=alphas,
            coef_init=coef_init, max_iter=self.max_iter,
            return_n_iter=return_n_iter, max_epochs=self.max_epochs,
            p0=self.p0, tol=self.tol, verbose=self.verbose,
            ws_strategy=self.ws_strategy)
>>>>>>> f7a19839


class WeightedLasso(Lasso_sklearn):
    r"""WeightedLasso estimator based on Celer solver and primal extrapolation.

    The optimization objective for WeightedLasso is::

        (1 / (2 * n_samples)) * ||y - X w||^2_2 + alpha * \sum_j weights_j |w_j|

    Parameters
    ----------
    alpha : float, optional
        Penalty strength.

    weights : array, shape (n_features,), optional (default=None)
        Positive weights used in the L1 penalty part of the Lasso
        objective. If None, weights equal to 1 are used.

    max_iter : int, optional
        The maximum number of iterations (subproblem definitions).

    max_epochs : int
        Maximum number of CD epochs on each subproblem.

    p0 : int
        First working set size.

    verbose : bool or int
        Amount of verbosity.

    tol : float, optional
        Stopping criterion for the optimization.

    fit_intercept : bool, optional (default=True)
        Whether or not to fit an intercept.

    warm_start : bool, optional (default=False)
        When set to True, reuse the solution of the previous call to fit as
        initialization, otherwise, just erase the previous solution.

    Attributes
    ----------
    coef_ : array, shape (n_features,)
        parameter vector (w in the cost function formula)

    sparse_coef_ : scipy.sparse matrix, shape (n_features, 1)
        ``sparse_coef_`` is a readonly property derived from ``coef_``

    intercept_ : float
        constant term in decision function.

    n_iter_ : int
        Number of subproblems solved to reach the specified tolerance.

    See Also
    --------
    MCPRegression : Sparser regularization than L1 norm.
    Lasso : Unweighted Lasso regularization.

    Notes
    -----
    Supports weights equal to 0, i.e. unpenalized features.
    """

    def __init__(self, alpha=1., weights=None, max_iter=100, max_epochs=50_000, p0=10,
                 verbose=0, tol=1e-4, fit_intercept=False, warm_start=False):
        super(WeightedLasso, self).__init__(
            alpha=alpha, tol=tol, max_iter=max_iter,
            fit_intercept=fit_intercept, warm_start=warm_start)
        self.verbose = verbose
        self.max_epochs = max_epochs
        self.p0 = p0
        self.alpha = alpha
        self.weights = weights

    def path(self, X, y, alphas, coef_init=None, return_n_iter=True, **params):
        """Compute Weighted Lasso path.

        Parameters
        ----------
        X : array, shape (n_samples, n_features)
            Design matrix.

        y : array, shape (n_samples,)
            Target vector.

        alphas : array, shape (n_alphas,)
            Grid of alpha.

        coef_init : array, shape (n_features,), optional
            If warm_start is enabled, the optimization problem restarts from coef_init.

        return_n_iter : bool
            Returns the number of iterations along the path.

        **params : kwargs
            All parameters supported by path.

        Returns
        -------
        alphas : array, shape (n_alphas,)
            The alphas along the path where models are computed.

        coefs : array, shape (n_features, n_alphas)
            Coefficients along the path.

        stop_crit : array, shape (n_alphas,)
            Value of stopping criterion at convergence along the path.

        n_iters : array, shape (n_alphas,), optional
            The number of iterations along the path. If return_n_iter is set to `True`.
        """
        weights = np.ones(X.shape[1]) if self.weights is None else self.weights
        if X.shape[1] != len(weights):
            raise ValueError("The number of weights must match the number of \
                              features. Got %s, expected %s." % (
                len(weights), X.shape[1]))

        penalty = compiled_clone(WeightedL1(self.alpha, weights))
        datafit = compiled_clone(Quadratic(), to_float32=X.dtype == np.float32)

        return cd_solver_path(
            X, y, datafit, penalty, alphas=alphas, fit_intercept=self.fit_intercept,
            coef_init=coef_init, max_iter=self.max_iter, return_n_iter=return_n_iter,
            max_epochs=self.max_epochs, p0=self.p0, tol=self.tol,
            verbose=self.verbose)


class ElasticNet(ElasticNet_sklearn):
    r"""Elastic net estimator.

    The optimization objective for Elastic net is::

        (1 / (2 * n_samples)) * ||y - X w||^2_2 + l1_ratio * alpha * sum_j |w_j| \
        + (1 - l1_ratio) * alpha / 2 sum_j w_j ** 2

    Parameters
    ----------
    alpha : float, optional
        Penalty strength.

    l1_ratio : float, default=0.5
        The ElasticNet mixing parameter, with ``0 <= l1_ratio <= 1``. For
        ``l1_ratio = 0`` the penalty is an L2 penalty. ``For l1_ratio = 1`` it
        is an L1 penalty.  For ``0 < l1_ratio < 1``, the penalty is a
        combination of L1 and L2.

    max_iter : int, optional
        Maximum number of iterations (subproblem definitions).

    max_epochs : int
        Maximum number of CD epochs on each subproblem.

    p0 : int
        First working set size.

    tol : float, optional
        Stopping criterion for the optimization.

    fit_intercept : bool, optional (default=True)
        Whether or not to fit an intercept.

    warm_start : bool, optional (default=False)
        When set to True, reuse the solution of the previous call to fit as
        initialization, otherwise, just erase the previous solution.

    verbose : bool or int
        Amount of verbosity.

    Attributes
    ----------
    coef_ : array, shape (n_features,)
        parameter vector (w in the cost function formula)

    sparse_coef_ : scipy.sparse matrix, shape (n_features, 1)
        ``sparse_coef_`` is a readonly property derived from ``coef_``

    intercept_ : float
        constant term in decision function.

    n_iter_ : int
        Number of subproblems solved to reach the specified tolerance.

    See Also
    --------
    Lasso : Lasso regularization.
    """

    def __init__(self, alpha=1., l1_ratio=0.5, max_iter=100,
                 max_epochs=50_000, p0=10, tol=1e-4, fit_intercept=False,
                 warm_start=False, verbose=0):
        super(ElasticNet, self).__init__(
            alpha=alpha, l1_ratio=l1_ratio, tol=tol, max_iter=max_iter,
            fit_intercept=fit_intercept, warm_start=warm_start)
        self.verbose = verbose
        self.max_epochs = max_epochs
        self.p0 = p0
        self.alpha = alpha
        self.l1_ratio = l1_ratio

    def path(self, X, y, alphas, coef_init=None, return_n_iter=True, **params):
        """Compute Elastic Net path.

        Parameters
        ----------
        X : array, shape (n_samples, n_features)
            Design matrix.

        y : array, shape (n_samples,)
            Target vector.

        alphas : array, shape (n_alphas,)
            Grid of alpha.

        coef_init : array, shape (n_features,), optional
            If warm_start is enabled, the optimization problem restarts from coef_init.

        return_n_iter : bool
            Returns the number of iterations along the path.

        **params : kwargs
            All parameters supported by path.

        Returns
        -------
        alphas : array, shape (n_alphas,)
            The alphas along the path where models are computed.

        coefs : array, shape (n_features, n_alphas)
            Coefficients along the path.

        stop_crit : array, shape (n_alphas,)
            Value of stopping criterion at convergence along the path.

        n_iters : array, shape (n_alphas,), optional
            The number of iterations along the path. If return_n_iter is set to `True`.
        """
        penalty = compiled_clone(L1_plus_L2(self.alpha, self.l1_ratio))
        datafit = compiled_clone(Quadratic(), to_float32=X.dtype == np.float32)

        return cd_solver_path(
            X, y, datafit, penalty, alphas=alphas, fit_intercept=self.fit_intercept,
            coef_init=coef_init, max_iter=self.max_iter, return_n_iter=return_n_iter,
            max_epochs=self.max_epochs, p0=self.p0, tol=self.tol, verbose=self.verbose)


class MCPRegression(Lasso_sklearn):
    r"""Linear regression with MCP penalty estimator.

    The optimization objective for MCPRegression is, with x >= 0::

        pen(x) = alpha * x - x^2 / (2 * gamma) if x =< gamma * alpha
                 gamma * alpha ** 2 / 2        if x > gamma * alpha

        obj = (1 / (2 * n_samples)) * ||y - X w||^2_2 + pen(|w_j|)

    For more details see
    Coordinate descent algorithms for nonconvex penalized regression,
    with applications to biological feature selection, Breheny and Huang.

    Parameters
    ----------
    alpha : float, optional
        Penalty strength.

    gamma : float, default=3
        If gamma = 1, the prox of MCP is a hard thresholding.
        If gamma = np.inf it is a soft thresholding.
        Should be larger than (or equal to) 1.

    max_iter : int, optional
        Maximum number of iterations (subproblem definitions).

    max_epochs : int
        Maximum number of CD epochs on each subproblem.

    p0 : int
        First working set size.

    verbose : bool or int
        Amount of verbosity.

    tol : float, optional
        Stopping criterion for the optimization.

    fit_intercept : bool, optional (default=True)
        Whether or not to fit an intercept.

    warm_start : bool, optional (default=False)
        When set to True, reuse the solution of the previous call to fit as
        initialization, otherwise, just erase the previous solution.

    Attributes
    ----------
    coef_ : array, shape (n_features,)
        parameter vector (w in the cost function formula)

    sparse_coef_ : scipy.sparse matrix, shape (n_features, 1)
        ``sparse_coef_`` is a readonly property derived from ``coef_``

    intercept_ : float
        constant term in decision function.

    n_iter_ : int
        Number of subproblems solved to reach the specified tolerance.

    See Also
    --------
    Lasso : Lasso regularization.
    """

    def __init__(self, alpha=1., gamma=3, max_iter=100, max_epochs=50_000, p0=10,
                 verbose=0, tol=1e-4, fit_intercept=False, warm_start=False):
        super(MCPRegression, self).__init__(
            alpha=alpha, tol=tol, max_iter=max_iter,
            fit_intercept=fit_intercept,
            warm_start=warm_start)
        self.verbose = verbose
        self.max_epochs = max_epochs
        self.p0 = p0
        self.gamma = gamma
        self.alpha = alpha

    def path(self, X, y, alphas, coef_init=None, return_n_iter=True, **params):
        """Compute MCPRegression path.

        Parameters
        ----------
        X : array, shape (n_samples, n_features)
            Design matrix.

        y : array, shape (n_samples,)
            Target vector.

        alphas : array, shape (n_alphas,)
            Grid of alpha.

        coef_init : array, shape (n_features,), optional
            If warm_start is enabled, the optimization problem restarts from coef_init.

        return_n_iter : bool
            Returns the number of iterations along the path.

        **params : kwargs
            All parameters supported by path.

        Returns
        -------
        alphas : array, shape (n_alphas,)
            The alphas along the path where models are computed.

        coefs : array, shape (n_features, n_alphas)
            Coefficients along the path.

        stop_crit : array, shape (n_alphas,)
            Value of stopping criterion at convergence along the path.

        n_iters : array, shape (n_alphas,), optional
            The number of iterations along the path. If return_n_iter is set to `True`.
        """
        penalty = compiled_clone(MCPenalty(self.alpha, self.gamma))
        datafit = compiled_clone(Quadratic(), to_float32=X.dtype == np.float32)

        return cd_solver_path(
            X, y, datafit, penalty, alphas=alphas, fit_intercept=self.fit_intercept,
            coef_init=coef_init, max_iter=self.max_iter, return_n_iter=return_n_iter,
            max_epochs=self.max_epochs, p0=self.p0, tol=self.tol, verbose=self.verbose)


class SparseLogisticRegression(LogReg_sklearn):
    r"""Sparse Logistic regression estimator.

    The optimization objective for sparse Logistic regression is::

        mean(log(1 + exp(-y_i x_i^T w))) + alpha * ||w||_1

    Parameters
    ----------
    alpha : float, default=1.0
        Regularization strength; must be a positive float.

    tol : float, optional
        Stopping criterion for the optimization: the solver runs until the
        duality gap is smaller than ``tol * len(y) * log(2)`` or the
        maximum number of iteration is reached.

    fit_intercept : bool, optional (default=False)
        Whether or not to fit an intercept. Currently True is not supported.

    max_iter : int, optional
        The maximum number of iterations (subproblem definitions).

    verbose : bool or int
        Amount of verbosity.

    max_epochs : int
        Maximum number of CD epochs on each subproblem.

    p0 : int
        First working set size.

    warm_start : bool, optional (default=False)
        When set to True, reuse the solution of the previous call to fit as
        initialization, otherwise, just erase the previous solution.
        Only False is supported so far.

    Attributes
    ----------
    classes_ : ndarray, shape (n_classes, )
        A list of class labels known to the classifier.

    coef_ : ndarray, shape (1, n_features) or (n_classes, n_features)
        Coefficient of the features in the decision function.

        `coef_` is of shape (1, n_features) when the given problem is binary.

    intercept_ :  ndarray, shape (1,) or (n_classes,)
        constant term in decision function. Not handled yet.

    n_iter_ : int
        Number of subproblems solved to reach the specified tolerance.
    """

    def __init__(
            self, alpha=1., tol=1e-4,
            fit_intercept=False, max_iter=50, verbose=0,
            max_epochs=50000, p0=10, warm_start=False):

        super(SparseLogisticRegression, self).__init__(
            tol=tol, max_iter=max_iter, fit_intercept=fit_intercept,
            warm_start=warm_start)
        self.verbose = verbose
        self.max_epochs = max_epochs
        self.p0 = p0
        self.max_iter = max_iter
        self.alpha = alpha

    def fit(self, X, y):
        """Fit the model according to the given training data.

        Parameters
        ----------
        X : array-like, shape (n_samples, n_features)
            Training vector, where n_samples is the number of samples and
            n_features is the number of features.

        y : array-like, shape (n_samples,)
            Target vector relative to X.

        Returns
        -------
        self :
            Fitted estimator.
        """
        # TODO handle normalization, centering
        # TODO intercept
        if self.fit_intercept:
            raise NotImplementedError(
                "Fitting an intercept is not implement yet")
        # TODO support warm start
        if not isinstance(self.alpha, numbers.Number) or self.alpha <= 0:
            raise ValueError("Penalty term must be positive; got (alpha=%r)"
                             % self.alpha)
        # below are copy pasted excerpts from sklearn.linear_model._logistic
        X, y = check_X_y(X, y, accept_sparse='csr', order="C")
        check_classification_targets(y)
        enc = LabelEncoder()
        y_ind = enc.fit_transform(y)
        self.classes_ = enc.classes_
        n_classes = len(enc.classes_)

        if not hasattr(self, "n_features_in_"):
            self.n_features_in_ = X.shape[1]

        if n_classes <= 2:
            _, coefs, _, self.n_iter_ = self.path(
                X, 2 * y_ind - 1, np.array([self.alpha]), solver=self.solver)
            self.coef_ = coefs.T  # must be [1, n_features]
            self.intercept_ = 0
        else:
            self.coef_ = np.empty([n_classes, X.shape[1]])
            self.intercept_ = 0.
            multiclass = OneVsRestClassifier(self).fit(X, y)
            self.coef_ = np.array([clf.coef_[0]
                                   for clf in multiclass.estimators_])
            self.n_iter_ = max(clf.n_iter_ for clf in multiclass.estimators_)
        return self

    def path(self, X, y, alphas, coef_init=None, return_n_iter=True, **params):
        """Compute sparse Logistic Regression path.

        Parameters
        ----------
        X : array-like, shape (n_samples, n_features)
            Training vector, where n_samples is the number of samples and
            n_features is the number of features.

        y : array-like, shape (n_samples,)
            Target vector relative to X.

        alphas : array
            Values of regularization strengths for which solutions are
            computed.

        coef_init : array, shape (n_features,), optional
            Initial value of the coefficients.

        return_n_iter : bool, optional
            Return number of iterations along the path.

        **params : kwargs
            All parameters supported by path.

        Returns
        -------
        alphas : array, shape (n_alphas,)
            The alphas along the path where models are computed.

        coefs : array, shape (n_features, n_alphas)
            Coefficients along the path.

        stop_crit : array, shape (n_alphas,)
            Value of stopping criterion at convergence along the path.

        n_iters : array, shape (n_alphas,), optional
            The number of iterations along the path. If return_n_iter is set to `True`.
        """
        penalty = compiled_clone(L1(self.alpha))
        datafit = compiled_clone(Logistic(), to_float32=X.dtype == np.float32)

        return cd_solver_path(
            X, y, datafit, penalty, alphas=alphas,
            fit_intercept=self.fit_intercept, coef_init=coef_init,
            max_iter=self.max_iter, return_n_iter=return_n_iter,
            max_epochs=self.max_epochs, p0=self.p0, tol=self.tol,
            verbose=self.verbose)


class LinearSVC(LinearSVC_sklearn):
    r"""LinearSVC estimator, with hinge loss.

    The optimization objective for LinearSVC is::

        C * \sum_i max(0, 1 - y_i beta.T X[i, :]) + 1 / 2 * ||beta||^2

    i.e. hinge datafit loss (non-smooth) + l2 regularization (smooth)

    To solve this, we solve the dual optimization problem to stay in our
    framework of smooth datafit and non-smooth penalty.
    The dual optimization problem of SVC is::

        1 / 2 * ||(y X).T w||^2_2 - \sum_i w_i + \sum_i ind(0 <= w_i <= C)

    The primal-dual relation is given by::
        w = \sum_i y_i * w_i * X[i, :]

    Parameters
    ----------
    C : float, optional
        Regularization parameter. The strength of the regularization is
        inversely proportional to C. Must be strictly positive.

    max_iter : int, optional
        The maximum number of iterations (subproblem definitions).

    max_epochs : int
        Maximum number of CD epochs on each subproblem.

    p0 : int
        First working set size.

    tol : float, optional
        Stopping criterion for the optimization.

    fit_intercept : bool, optional
        Whether or not to fit an intercept. Currently True is not supported.

    warm_start : bool, optional (default=False)
        When set to True, reuse the solution of the previous call to fit as
        initialization, otherwise, just erase the previous solution.

    verbose : bool or int
        Amount of verbosity.

    Attributes
    ----------
    coef_ : array, shape (n_features,)
        parameter vector (w in the cost function formula)

    sparse_coef_ : scipy.sparse matrix, shape (n_features, 1)
        ``sparse_coef_`` is a readonly property derived from ``coef_``

    intercept_ : float
        constant term in decision function.

    dual_ : array, shape (n_samples,)
        dual of the solution.

    n_iter_ : int
        Number of subproblems solved to reach the specified tolerance.
    """

    def __init__(
            self, C=1., max_iter=100, max_epochs=50_000, p0=10, tol=1e-4,
            fit_intercept=False, warm_start=False, verbose=0):

        super(LinearSVC, self).__init__(
            C=C, tol=tol, max_iter=max_iter, penalty='l2', loss='hinge',
            fit_intercept=False)
        self.verbose = verbose
        self.max_epochs = max_epochs
        self.p0 = p0
        self.C = C
        self.warm_start = warm_start
        self.fit_intercept = fit_intercept

    def fit(self, X, y):
        """Fit LinearSVC classifier.

        Parameters
        ----------
        X : array, shape (n_samples, n_features)
            Design matrix.

        y : array, shape (n_samples,)
            Target vector.

        Returns
        -------
        self
            Fitted estimator.
        """
        # TODO support fit_intercept
        self.intercept_ = 0.

        if self.fit_intercept:
            raise NotImplementedError(
                "Fitting an intercept is not implement yet")

        if self.C < 0:
            raise ValueError(
                "Penalty term must be positive; got (C=%r)" % self.C)

        X, y = self._validate_data(
            X, y, accept_sparse="csc", dtype=np.float64,
            order="C", accept_large_sparse=True)
        check_classification_targets(y)
        self.classes_ = np.unique(y)

        if not hasattr(self, "n_features_in_"):
            self.n_features_in_ = X.shape[1]

        enc = LabelEncoder()
        y_ind = enc.fit_transform(y)
        self.classes_ = enc.classes_
        n_classes = len(enc.classes_)

        if n_classes <= 2:
            y_ind = 2 * y_ind - 1
            is_sparse = issparse(X)
            if is_sparse:
                yXT = (X.T).multiply(y_ind)
            else:
                yXT = (X * y_ind[:, None]).T

            # Dirty hack to force casting, could find something better
            yXT = yXT.astype(X.dtype)
            _, coefs, _, self.n_iter_ = self.path(
                yXT, y_ind, np.array([self.C]))
            self.coef_ = coefs.T  # must be [1, n_features]
            self.intercept_ = 0
            if is_sparse:
                primal_coef = ((yXT).multiply(self.coef_[0, :])).T
            else:
                primal_coef = (yXT * self.coef_[0, :]).T

            # Primal-Dual relation
            primal_coef = primal_coef.sum(axis=0)
            self.dual_ = self.coef_
            # must be [1, n_features]
            self.coef_ = np.array(primal_coef).reshape(1, -1)
        else:
            self.coef_ = np.empty([n_classes, X.shape[1]])
            self.intercept_ = 0.
            multiclass = OneVsRestClassifier(self).fit(X, y)
            self.coef_ = np.array([clf.coef_[0]
                                   for clf in multiclass.estimators_])
            self.n_iter_ = max(clf.n_iter_ for clf in multiclass.estimators_)
        return self

    def path(self, yXT, y, Cs, coef_init=None, return_n_iter=True, **params):
        """Compute linear SVC path.

        Parameters
        ----------
        yXT : {array-like, sparse matrix} of shape (n_features, n_samples)
            Training vector, where n_samples is the number of samples and
            n_features is the number of features.

        y : array-like of shape (n_samples,)
            Target vector relative to X.

        Cs : ndarray shape (n_Cs,)
            Values of regularization strenghts for which solutions are
            computed.

        coef_init : array, shape (n_features,), optional
            Initial value of the coefficients.

        return_n_iter : bool, optional (default=True)
            Whether or not to return the number of iterations.

        **params : kwargs
            All parameters supported by path.

        Returns
        -------
        alphas : array, shape (n_alphas,)
            The alphas along the path where models are computed.

        coefs : array, shape (n_features, n_alphas)
            Coefficients along the path.

        stop_crit : array, shape (n_alphas,)
            Value of stopping criterion at convergence along the path.

        n_iters : array, shape (n_alphas,), optional
            The number of iterations along the path. If return_n_iter is set to `True`.
        """
        penalty_dual = compiled_clone(IndicatorBox(self.C))
        datafit = compiled_clone(QuadraticSVC(), to_float32=yXT.dtype == np.float32)

        return cd_solver_path(
            yXT, y, datafit, penalty_dual, alphas=Cs,
            fit_intercept=self.fit_intercept, coef_init=coef_init,
            max_iter=self.max_iter, return_n_iter=return_n_iter,
            max_epochs=self.max_epochs, p0=self.p0, tol=self.tol,
            verbose=self.verbose)


class MultiTaskLasso(MultiTaskLasso_sklearn):
    r"""MultiTaskLasso estimator.

    The optimization objective for MultiTaskLasso is::

        (1 / (2 * n_samples)) * ||y - X W||^2_2 + alpha * ||W||_{21}

    Parameters
    ----------
    alpha : float, optional
        Regularization strength (constant that multiplies the L21 penalty).

    max_iter : int, optional
        Maximum number of iterations (subproblem definitions).

    max_epochs : int
        Maximum number of CD epochs on each subproblem.

    p0 : int
        First working set size.

    verbose : bool or int
        Amount of verbosity.

    tol : float, optional
        Stopping criterion for the optimization: the solver runs until the
        duality gap is smaller than ``tol * norm(y) ** 2 / len(y)`` or the
        maximum number of iteration is reached.

    fit_intercept : bool, optional (default=True)
        Whether or not to fit an intercept.

    warm_start : bool, optional (default=False)
        When set to True, reuse the solution of the previous call to fit as
        initialization, otherwise, just erase the previous solution.

    Attributes
    ----------
    coef_ : array, shape (n_features,)
        parameter vector (w in the cost function formula)

    sparse_coef_ : scipy.sparse matrix, shape (n_features, 1)
        ``sparse_coef_`` is a readonly property derived from ``coef_``

    intercept_ : float
        constant term in decision function.

    n_iter_ : int
        Number of subproblems solved by Celer to reach the specified tolerance.
    """

    def __init__(self, alpha=1., max_iter=100,
                 max_epochs=50000, p0=10, verbose=0, tol=1e-4,
                 fit_intercept=False, warm_start=False):
        super().__init__(
            alpha=alpha, tol=tol, max_iter=max_iter,
            fit_intercept=fit_intercept, warm_start=warm_start)
        self.verbose = verbose
        self.max_epochs = max_epochs
        self.p0 = p0
        self.datafit = QuadraticMultiTask()
        self.penalty = L2_1(alpha)

    def fit(self, X, Y):
        """Fit MultiTaskLasso model.

        Parameters
        ----------
        X : ndarray, shape (n_samples, n_features)
            Design matrix.

        Y : ndarray, shape (n_samples, n_tasks)
            Observation matrix.

        Returns
        -------
        self :
            The fitted estimator.
        """
        # TODO check if we could just patch `bcd_solver_path` as we do in Lasso case.
        # Below is copied from sklearn, with path replaced by our path.
        # Need to validate separately here.
        # We can't pass multi_output=True because that would allow y to be csr.
        check_X_params = dict(dtype=[np.float64, np.float32], order='F',
                              accept_sparse='csc',
                              copy=self.copy_X and self.fit_intercept)
        check_Y_params = dict(ensure_2d=False, order='F')
        X, Y = self._validate_data(X, Y, validate_separately=(check_X_params,
                                                              check_Y_params))
        Y = Y.astype(X.dtype)

        if Y.ndim == 1:
            raise ValueError("For mono-task outputs, use Lasso")

        n_samples = X.shape[0]

        if n_samples != Y.shape[0]:
            raise ValueError("X and Y have inconsistent dimensions (%d != %d)"
                             % (n_samples, Y.shape[0]))

        X, Y, X_offset, Y_offset, X_scale = _preprocess_data(
            X, Y, self.fit_intercept, copy=False)

        if not self.warm_start or not hasattr(self, "coef_"):
            self.coef_ = None

        _, coefs, kkt = self.path(
            X, Y, alphas=[self.alpha],
            coef_init=self.coef_, max_iter=self.max_iter,
            max_epochs=self.max_epochs, p0=self.p0, verbose=self.verbose,
            tol=self.tol)

        self.coef_, self.dual_gap_ = coefs[..., 0], kkt[-1]
        self.n_iter_ = len(kkt)
        self._set_intercept(X_offset, Y_offset, X_scale)

        return self

    def path(self, X, Y, alphas, coef_init=None, **params):
        """Compute MultitaskLasso path.

        Parameters
        ----------
        X : array, shape (n_samples, n_features)
            Design matrix.

        Y : array, shape (n_samples, n_tasks)
            Target matrix.

        alphas : array, shape (n_alphas,)
            Grid of alpha.

        coef_init : array, shape (n_features,), optional
            If warm_start is enabled, the optimization problem restarts from coef_init.

        **params : kwargs
            All parameters supported by path.

        Returns
        -------
        alphas : array, shape (n_alphas,)
            The alphas along the path where models are computed.

        coefs : array, shape (n_features, n_tasks, n_alphas)
            Coefficients along the path.

        stop_crit : array, shape (n_alphas,)
            Value of stopping criterion at convergence along the path.

        n_iters : array, shape (n_alphas,), optional
            The number of iterations along the path. If return_n_iter is set to `True`.
        """
        datafit = compiled_clone(self.datafit, to_float32=X.dtype == np.float32)
        penalty = compiled_clone(self.penalty)

        return bcd_solver_path(X, Y, datafit, penalty, alphas=alphas,
                               coef_init=coef_init, **params)<|MERGE_RESOLUTION|>--- conflicted
+++ resolved
@@ -233,19 +233,11 @@
 
         X_ = yXT if isinstance(self.datafit, QuadraticSVC) else X
 
-<<<<<<< HEAD
-        _, coefs, kkt = path_func(
-            X_, y, self.datafit, self.penalty, alphas=[self.penalty.alpha],
-            fit_intercept=self.fit_intercept, coef_init=self.coef_,
-            max_iter=self.max_iter, max_epochs=self.max_epochs, p0=self.p0,
-            verbose=self.verbose, tol=self.tol, ws_strategy=self.ws_strategy)
-=======
         _, coefs, kkt = self.path(
             X_, y, alphas=[self.penalty.alpha],
             coef_init=self.coef_, max_iter=self.max_iter,
             max_epochs=self.max_epochs, p0=self.p0, verbose=self.verbose,
             tol=self.tol, ws_strategy=self.ws_strategy)
->>>>>>> f7a19839
 
         self.coef_, self.stop_crit_ = coefs[:n_features, 0], kkt[-1]
         self.n_iter_ = len(kkt)
@@ -394,11 +386,6 @@
         self.max_epochs = max_epochs
         self.p0 = p0
         self.ws_strategy = ws_strategy
-<<<<<<< HEAD
-        self.datafit = Quadratic()
-        self.penalty = L1(alpha)
-        self.alpha = alpha
-=======
 
     def path(self, X, y, alphas, coef_init=None, return_n_iter=True, **params):
         """Compute Lasso path.
@@ -446,7 +433,6 @@
             return_n_iter=return_n_iter, max_epochs=self.max_epochs,
             p0=self.p0, tol=self.tol, verbose=self.verbose,
             ws_strategy=self.ws_strategy)
->>>>>>> f7a19839
 
 
 class WeightedLasso(Lasso_sklearn):
