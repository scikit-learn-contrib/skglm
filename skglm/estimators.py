--- conflicted
+++ resolved
@@ -383,22 +383,12 @@
         self :
             Fitted estimator.
         """
-<<<<<<< HEAD
-        self.solver = self.solver if self.solver else AcceleratedCD(
-            )
-        # TODO MM this design is slippery
-        self.solver.fit_intercept = self.fit_intercept
-        self.solver.tol = self.tol
-        self.solver.warm_start=self.warm_start
-        return _glm_fit(X, y, self, Quadratic(), L1(self.alpha), self.solver)
-=======
         # TODO: Add Gram solver
         solver = AcceleratedCD(
             self.max_iter, self.max_epochs, self.p0, tol=self.tol,
             ws_strategy=self.ws_strategy, fit_intercept=self.fit_intercept,
             warm_start=self.warm_start, verbose=self.verbose)
         return _glm_fit(X, y, self, Quadratic(), L1(self.alpha), solver)
->>>>>>> ec43d366
 
     def path(self, X, y, alphas, coef_init=None, return_n_iter=True, **params):
         """Compute Lasso path.
