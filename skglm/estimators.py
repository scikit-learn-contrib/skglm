# License: BSD 3 clause

import warnings
import numpy as np
from scipy.sparse import issparse
from scipy.special import expit
from skglm.solvers.prox_newton import ProxNewton

from sklearn.utils.validation import check_is_fitted
from sklearn.utils import check_array, check_consistent_length
from sklearn.linear_model import MultiTaskLasso as MultiTaskLasso_sklearn
from sklearn.linear_model._base import (
    LinearModel, RegressorMixin,
    LinearClassifierMixin, SparseCoefMixin, BaseEstimator
)
from sklearn.utils.extmath import softmax
from sklearn.preprocessing import LabelEncoder
from sklearn.multiclass import OneVsRestClassifier, check_classification_targets

from skglm.utils import compiled_clone
from skglm.solvers import AcceleratedCD, multitask_bcd_solver_path
from skglm.solvers.multitask_bcd_solver import multitask_bcd_solver
from skglm.datafits import Quadratic, Logistic, QuadraticSVC, QuadraticMultiTask
from skglm.penalties import L1, WeightedL1, L1_plus_L2, MCPenalty, IndicatorBox, L2_1


def _glm_fit(X, y, model, datafit, penalty, solver):
    is_classif = False
    if isinstance(datafit, Logistic) or isinstance(datafit, QuadraticSVC):
        is_classif = True

    if is_classif:
        check_classification_targets(y)
        enc = LabelEncoder()
        y = enc.fit_transform(y)
        model.classes_ = enc.classes_
        n_classes_ = len(model.classes_)
        is_sparse = issparse(X)
        if n_classes_ <= 2:
            y = 2 * y - 1
        X = check_array(
            X, accept_sparse="csc", dtype=np.float64, accept_large_sparse=False)
        y = check_array(
            y, ensure_2d=False, dtype=X.dtype.type, accept_large_sparse=False)
        check_consistent_length(X, y)
    else:
        check_X_params = dict(
            dtype=[np.float64, np.float32], order='F',
            accept_sparse='csc', copy=model.fit_intercept)
        check_y_params = dict(ensure_2d=False, order='F')

        X, y = model._validate_data(
            X, y, validate_separately=(check_X_params, check_y_params))
        X = check_array(X, 'csc', dtype=[np.float64, np.float32],
                        order='F', copy=False, accept_large_sparse=False)
        y = check_array(y, 'csc', dtype=X.dtype.type, order='F', copy=False,
                        ensure_2d=False)

    if y.ndim == 2 and y.shape[1] == 1:
        warnings.warn("DataConversionWarning('A column-vector y"
                      " was passed when a 1d array was expected")
        y = y[:, 0]

    if not hasattr(model, "n_features_in_"):
        model.n_features_in_ = X.shape[1]

    n_samples = X.shape[0]
    if n_samples != y.shape[0]:
        raise ValueError("X and y have inconsistent dimensions (%d != %d)"
                         % (n_samples, y.shape[0]))

    if not model.warm_start or not hasattr(model, "coef_"):
        model.coef_ = None

    if is_classif and n_classes_ > 2:
        model.coef_ = np.empty([len(model.classes_), X.shape[1]])
        if isinstance(datafit, QuadraticSVC):
            model.dual_coef_ = np.empty([len(model.classes_), X.shape[0]])
        model.intercept_ = 0
        multiclass = OneVsRestClassifier(model).fit(X, y)
        model.coef_ = np.array(
            [clf.coef_[0] for clf in multiclass.estimators_])
        if isinstance(datafit, QuadraticSVC):
            model.dual_coef_ = np.array(
                [clf.dual_coef_[0] for clf in multiclass.estimators_])
        model.n_iter_ = max(
            clf.n_iter_ for clf in multiclass.estimators_)
        return model

    if is_classif and n_classes_ <= 2 and isinstance(datafit, QuadraticSVC):
        if is_sparse:
            yXT = (X.T).multiply(y)
            yXT = yXT.tocsc()
        else:
            yXT = (X * y[:, None]).T
        X_ = yXT
    else:
        X_ = X

    n_samples, n_features = X_.shape

    penalty_jit = compiled_clone(penalty)
    datafit_jit = compiled_clone(datafit, to_float32=X.dtype == np.float32)
    if issparse(X):
        datafit_jit.initialize_sparse(X_.data, X_.indptr, X_.indices, y)
    else:
        datafit_jit.initialize(X_, y)

    if model.warm_start and hasattr(model, 'coef_') and model.coef_ is not None:
        if isinstance(datafit, QuadraticSVC):
            w = model.dual_coef_[0, :].copy()
        elif is_classif:
            w = model.coef_[0, :].copy()
        else:
            w = model.coef_.copy()
        if model.fit_intercept:
            w = np.hstack([w, model.intercept_])
        Xw = X_ @ w[:w.shape[0] - model.fit_intercept] + model.fit_intercept * w[-1]
    else:
        # TODO this should be solver.get_init() do delegate the work
        if y.ndim == 1:
            w = np.zeros(n_features + model.fit_intercept, dtype=X_.dtype)
            Xw = np.zeros(n_samples, dtype=X_.dtype)
        else:  # multitask
            w = np.zeros((n_features + model.fit_intercept, y.shape[1]), dtype=X_.dtype)
            Xw = np.zeros(y.shape, dtype=X_.dtype)

    # check consistency of weights for WeightedL1
    if isinstance(penalty, WeightedL1):
        if len(penalty.weights) != n_features:
            raise ValueError(
                "The size of the WeightedL1 penalty weights should be n_features, "
                "expected %i, got %i." % (X_.shape[1], len(penalty.weights)))

    coefs, p_obj, kkt = solver.solve(X_, y, model, datafit_jit, penalty_jit, w, Xw)
    model.coef_, model.stop_crit_ = coefs[:n_features], kkt
    if y.ndim == 1:
        model.intercept_ = coefs[-1] if model.fit_intercept else 0.
    else:
        model.intercept_ = coefs[-1, :] if model.fit_intercept else np.zeros(
            y.shape[1])

    model.n_iter_ = len(p_obj)

    if is_classif and n_classes_ <= 2:
        model.coef_ = coefs[np.newaxis, :n_features]
        if isinstance(datafit, QuadraticSVC):
            if is_sparse:
                primal_coef = ((yXT).multiply(model.coef_[0, :])).T
            else:
                primal_coef = (yXT * model.coef_[0, :]).T
            primal_coef = primal_coef.sum(axis=0)
            model.coef_ = np.array(primal_coef).reshape(1, -1)
            model.dual_coef_ = coefs[np.newaxis, :]
    return model


class GeneralizedLinearEstimator(LinearModel):
    r"""Generic generalized linear estimator.

    This estimator takes a penalty and a datafit and runs a coordinate descent solver
    to solve the optimization problem. It handles classification and regression tasks.

    Parameters
    ----------
    datafit : instance of BaseDatafit, optional
        Datafit. If None, `datafit` is initialized as a `Quadratic` datafit.
        `datafit` is replaced by a JIT-compiled instance when calling fit.

    penalty : instance of BasePenalty, optional
        Penalty. If None, `penalty` is initialized as a `L1` penalty.
        `penalty` is replaced by a JIT-compiled instance when calling fit.

    solver : instance of BaseSolver, optional
        Solver. If None, `solver` is initialized as an `AcceleratedCD` solver.

    is_classif : bool, optional
        Whether the task is classification or regression. Used for input target
        validation.

    Attributes
    ----------
    coef_ : array, shape (n_features,) or (n_features, n_tasks)
        parameter array (w in the cost function formula)

    sparse_coef_ : scipy.sparse matrix, shape (n_features, 1) or (n_features, n_tasks)
        ``sparse_coef_`` is a readonly property derived from ``coef_``

    intercept_ : array, shape (n_tasks,)
        constant term in decision function.

    n_iter_ : int
        Number of subproblems solved to reach the specified tolerance.
    """

    def __init__(self, datafit=None, penalty=None, solver=None, is_classif=False,
                 fit_intercept=True, warm_start=False):
        super(GeneralizedLinearEstimator, self).__init__()
        self.is_classif = is_classif
        self.penalty = penalty
        self.datafit = datafit
        self.solver = solver
        self.fit_intercept = fit_intercept
        self.warm_start = warm_start

    def __repr__(self):
        """Get string representation of the estimator.

        Returns
        -------
        repr : str
            String representation.
        """
        return (
            'GeneralizedLinearEstimator(datafit=%s, penalty=%s, alpha=%s, classif=%s)'
            % (self.datafit.__class__.__name__, self.penalty.__class__.__name__,
               self.penalty.alpha, self.is_classif))

    def fit(self, X, y):
        """Fit estimator.

        Parameters
        ----------
        X : array, shape (n_samples, n_features)
            Design matrix.

        y : array, shape (n_samples,) or (n_samples, n_tasks)
            Target array.

        Returns
        -------
        alphas : array, shape (n_alphas,)
            The alphas along the path where models are computed.

        coefs : array, shape (n_features, n_alphas) or (n_features, n_tasks, n_alphas)
            Coefficients along the path.

        stop_crit : array, shape (n_alphas,)
            Value of stopping criterion at convergence along the path.

        n_iters : array, shape (n_alphas,), optional
            The number of iterations along the path. If return_n_iter is set to `True`.
        """
        self.penalty = self.penalty if self.penalty else L1(1.)
        self.datafit = self.datafit if self.datafit else Quadratic()
        self.solver = self.solver if self.solver else AcceleratedCD(
            fit_intercept=self.fit_intercept)
        return _glm_fit(X, y, self, self.datafit, self.penalty, self.solver)

    def predict(self, X):
        """Predict target values for samples in X.

        Parameters
        ----------
        X : array, shape (n_samples, n_features)
            The data matrix to predict from.

        Returns
        -------
        y_pred : array, shape (n_samples)
            Contain the target values for each sample.
        """
        if self.is_classif:
            scores = self._decision_function(X).ravel()
            if len(scores.shape) == 1:
                indices = (scores > 0).astype(int)
            else:
                indices = scores.argmax(axis=1)
            return self.classes_[indices]
        else:
            return self._decision_function(X)

    def get_params(self, deep=False):
        """Get parameters of the estimators including the datafit's and penalty's.

        Parameters
        ----------
        deep : bool
            Whether or not return the parameters for contained subobjects estimators.

        Returns
        -------
        params : dict
            The parameters of the estimator.
        """
        params = super().get_params(deep)
        filtered_types = (float, int, str, np.ndarray)
        penalty_params = [('penalty__', p, getattr(self.penalty, p)) for p in
                          dir(self.penalty) if p[0] != "_" and
                          type(getattr(self.penalty, p)) in filtered_types]
        datafit_params = [('datafit__', p, getattr(self.datafit, p)) for p in
                          dir(self.datafit) if p[0] != "_" and
                          type(getattr(self.datafit, p)) in filtered_types]
        for p_prefix, p_key, p_val in penalty_params + datafit_params:
            params[p_prefix + p_key] = p_val
        return params


class Lasso(LinearModel, RegressorMixin):
    r"""Lasso estimator based on Celer solver and primal extrapolation.

    The optimization objective for Lasso is::

        (1 / (2 * n_samples)) * ||y - X w||^2_2 + alpha * \sum_j |w_j|

    Parameters
    ----------
    alpha : float, optional
        Penalty strength.

    solver : instance of BaseSolver, optional
        Solver. If None, `solver` is initialized as an `AcceleratedCD` solver.

    Attributes
    ----------
    coef_ : array, shape (n_features,)
        parameter vector (w in the cost function formula)

    sparse_coef_ : scipy.sparse matrix, shape (n_features, 1)
        ``sparse_coef_`` is a readonly property derived from ``coef_``

    intercept_ : float
        constant term in decision function.

    n_iter_ : int
        Number of subproblems solved to reach the specified tolerance.

    See Also
    --------
    WeightedLasso : Weighted Lasso regularization.
    MCPRegression : Sparser regularization than L1 norm.
    """

    def __init__(self, alpha=1., solver=None, fit_intercept=True, warm_start=False):
        super().__init__()
        self.alpha = alpha
        self.solver = solver
        self.fit_intercept = fit_intercept
        self.warm_start = warm_start

    def fit(self, X, y):
        """Fit the model according to the given training data.

        Parameters
        ----------
        X : array-like, shape (n_samples, n_features)
            Training data, where n_samples is the number of samples and
            n_features is the number of features.
        y : array-like, shape (n_samples,)
            Target vector relative to X.

        Returns
        -------
        self :
            Fitted estimator.
        """
        self.solver = self.solver if self.solver else AcceleratedCD(
            fit_intercept=self.fit_intercept)
        return _glm_fit(X, y, self, Quadratic(), L1(self.alpha), self.solver)

    def path(self, X, y, alphas, coef_init=None, return_n_iter=True, **params):
        """Compute Lasso path.

        Parameters
        ----------
        X : array, shape (n_samples, n_features)
            Design matrix.

        y : array, shape (n_samples,)
            Target vector.

        alphas : array, shape (n_alphas,)
            Grid of alpha.

        coef_init : array, shape (n_features,), optional
            If warm_start is enabled, the optimization problem restarts from coef_init.

        return_n_iter : bool
            Returns the number of iterations along the path.

        **params : kwargs
            All parameters supported by path.

        Returns
        -------
        alphas : array, shape (n_alphas,)
            The alphas along the path where models are computed.

        coefs : array, shape (n_features, n_alphas)
            Coefficients along the path.

        stop_crit : array, shape (n_alphas,)
            Value of stopping criterion at convergence along the path.

        n_iters : array, shape (n_alphas,), optional
            The number of iterations along the path. If return_n_iter is set to `True`.
        """
        penalty = compiled_clone(L1(self.alpha))
        datafit = compiled_clone(Quadratic(), to_float32=X.dtype == np.float32)

        # TODO missing import here
        return cd_solver_path(
            X, y, datafit, penalty, alphas=alphas,
            coef_init=coef_init, max_iter=self.max_iter,
            return_n_iter=return_n_iter, max_epochs=self.max_epochs,
            p0=self.p0, tol=self.tol, verbose=self.verbose,
            ws_strategy=self.ws_strategy)


class WeightedLasso(LinearModel, RegressorMixin):
    r"""WeightedLasso estimator based on Celer solver and primal extrapolation.

    The optimization objective for WeightedLasso is::

        (1 / (2 * n_samples)) * ||y - X w||^2_2 + alpha * \sum_j weights_j |w_j|

    Parameters
    ----------
    alpha : float, optional
        Penalty strength.

    weights : array, shape (n_features,), optional (default=None)
        Positive weights used in the L1 penalty part of the Lasso
        objective. If None, weights equal to 1 are used.

    solver : instance of BaseSolver, optional
        Solver. If None, `solver` is initialized as a `AcceleratedCD` solver.

    Attributes
    ----------
    coef_ : array, shape (n_features,)
        parameter vector (w in the cost function formula)

    sparse_coef_ : scipy.sparse matrix, shape (n_features, 1)
        ``sparse_coef_`` is a readonly property derived from ``coef_``

    intercept_ : float
        constant term in decision function.

    n_iter_ : int
        Number of subproblems solved to reach the specified tolerance.

    See Also
    --------
    MCPRegression : Sparser regularization than L1 norm.
    Lasso : Unweighted Lasso regularization.

    Notes
    -----
    Supports weights equal to 0, i.e. unpenalized features.
    """

<<<<<<< HEAD
    def __init__(self, alpha=1., weights=None, solver=None, fit_intercept=True,
                 warm_start=False):
=======
    def __init__(self, alpha=1., fit_intercept=True, warm_start=False, weights=None,
                 solver=None):
>>>>>>> 2fe03603
        super().__init__()
        self.alpha = alpha
        self.warm_start = warm_start
        self.fit_intercept = fit_intercept
        self.weights = weights
        self.solver = solver
        self.fit_intercept = fit_intercept
        self.warm_start = warm_start

    def path(self, X, y, alphas, coef_init=None, return_n_iter=True, **params):
        """Compute Weighted Lasso path.

        Parameters
        ----------
        X : array, shape (n_samples, n_features)
            Design matrix.

        y : array, shape (n_samples,)
            Target vector.

        alphas : array, shape (n_alphas,)
            Grid of alpha.

        coef_init : array, shape (n_features,), optional
            If warm_start is enabled, the optimization problem restarts from coef_init.

        return_n_iter : bool
            Returns the number of iterations along the path.

        **params : kwargs
            All parameters supported by path.

        Returns
        -------
        alphas : array, shape (n_alphas,)
            The alphas along the path where models are computed.

        coefs : array, shape (n_features, n_alphas)
            Coefficients along the path.

        stop_crit : array, shape (n_alphas,)
            Value of stopping criterion at convergence along the path.

        n_iters : array, shape (n_alphas,), optional
            The number of iterations along the path. If return_n_iter is set to `True`.
        """
        weights = np.ones(X.shape[1]) if self.weights is None else self.weights
        if X.shape[1] != len(weights):
            raise ValueError("The number of weights must match the number of \
                              features. Got %s, expected %s." % (
                len(weights), X.shape[1]))

        penalty = compiled_clone(WeightedL1(self.alpha, weights))
        datafit = compiled_clone(Quadratic(), to_float32=X.dtype == np.float32)

        return cd_solver_path(
            X, y, datafit, penalty, alphas=alphas, coef_init=coef_init,
            max_iter=self.max_iter, return_n_iter=return_n_iter,
            max_epochs=self.max_epochs, p0=self.p0, tol=self.tol,
            verbose=self.verbose)

    def fit(self, X, y):
        """Fit the model according to the given training data.

        Parameters
        ----------
        X : array-like, shape (n_samples, n_features)
            Training data, where n_samples is the number of samples and
            n_features is the number of features.
        y : array-like, shape (n_samples,)
            Target vector relative to X.

        Returns
        -------
        self :
            Fitted estimator.
        """
        if self.weights is None:
            warnings.warn(
                'Weights are not provided, fitting with Lasso penalty')
            penalty = L1(self.alpha)
        else:
            penalty = WeightedL1(self.alpha, self.weights)
        self.solver = self.solver if self.solver else AcceleratedCD(
            fit_intercept=self.fit_intercept)
        return _glm_fit(X, y, self, Quadratic(), penalty, self.solver)


class ElasticNet(LinearModel, RegressorMixin):
    r"""Elastic net estimator.

    The optimization objective for Elastic net is::

        (1 / (2 * n_samples)) * ||y - X w||^2_2 + l1_ratio * alpha * sum_j |w_j| \
        + (1 - l1_ratio) * alpha / 2 sum_j w_j ** 2

    Parameters
    ----------
    alpha : float, optional
        Penalty strength.

    l1_ratio : float, default=0.5
        The ElasticNet mixing parameter, with ``0 <= l1_ratio <= 1``. For
        ``l1_ratio = 0`` the penalty is an L2 penalty. ``For l1_ratio = 1`` it
        is an L1 penalty.  For ``0 < l1_ratio < 1``, the penalty is a
        combination of L1 and L2.

    solver : instance of BaseSolver
        Solver. If None, `solver` is initialized as a `AcceleratedCD` solver.

    Attributes
    ----------
    coef_ : array, shape (n_features,)
        parameter vector (w in the cost function formula)

    sparse_coef_ : scipy.sparse matrix, shape (n_features, 1)
        ``sparse_coef_`` is a readonly property derived from ``coef_``

    intercept_ : float
        constant term in decision function.

    n_iter_ : int
        Number of subproblems solved to reach the specified tolerance.

    See Also
    --------
    Lasso : Lasso regularization.
    """

    def __init__(self, alpha=1., l1_ratio=0.5, solver=None, fit_intercept=True,
                 warm_start=False):
        super().__init__()
        self.alpha = alpha
        self.l1_ratio = l1_ratio
        self.solver = solver
        self.fit_intercept = fit_intercept
        self.warm_start = warm_start

    def path(self, X, y, alphas, coef_init=None, return_n_iter=True, **params):
        """Compute Elastic Net path.

        Parameters
        ----------
        X : array, shape (n_samples, n_features)
            Design matrix.

        y : array, shape (n_samples,)
            Target vector.

        alphas : array, shape (n_alphas,)
            Grid of alpha.

        coef_init : array, shape (n_features,), optional
            If warm_start is enabled, the optimization problem restarts from coef_init.

        return_n_iter : bool
            Returns the number of iterations along the path.

        **params : kwargs
            All parameters supported by path.

        Returns
        -------
        alphas : array, shape (n_alphas,)
            The alphas along the path where models are computed.

        coefs : array, shape (n_features, n_alphas)
            Coefficients along the path.

        stop_crit : array, shape (n_alphas,)
            Value of stopping criterion at convergence along the path.

        n_iters : array, shape (n_alphas,), optional
            The number of iterations along the path. If return_n_iter is set to `True`.
        """
        penalty = compiled_clone(L1_plus_L2(self.alpha, self.l1_ratio))
        datafit = compiled_clone(Quadratic(), to_float32=X.dtype == np.float32)

        return cd_solver_path(
            X, y, datafit, penalty, alphas=alphas, coef_init=coef_init,
            max_iter=self.max_iter, return_n_iter=return_n_iter,
            max_epochs=self.max_epochs, p0=self.p0, tol=self.tol,
            verbose=self.verbose)

    def fit(self, X, y):
        """Fit the model according to the given training data.

        Parameters
        ----------
        X : array-like, shape (n_samples, n_features)
            Training data, where n_samples is the number of samples and
            n_features is the number of features.
        y : array-like, shape (n_samples,)
            Target vector relative to X.

        Returns
        -------
        self :
            Fitted estimator.
        """
        self.solver = self.solver if self.solver else AcceleratedCD(
            fit_intercept=self.fit_intercept)
        return _glm_fit(X, y, self, Quadratic(),
                        L1_plus_L2(self.alpha, self.l1_ratio), self.solver)


class MCPRegression(LinearModel, RegressorMixin):
    r"""Linear regression with MCP penalty estimator.

    The optimization objective for MCPRegression is, with x >= 0::

        pen(x) = alpha * x - x^2 / (2 * gamma) if x =< gamma * alpha
                 gamma * alpha ** 2 / 2        if x > gamma * alpha

        obj = (1 / (2 * n_samples)) * ||y - X w||^2_2 + pen(|w_j|)

    For more details see
    Coordinate descent algorithms for nonconvex penalized regression,
    with applications to biological feature selection, Breheny and Huang.

    Parameters
    ----------
    alpha : float, optional
        Penalty strength.

    gamma : float, default=3
        If gamma = 1, the prox of MCP is a hard thresholding.
        If gamma = np.inf it is a soft thresholding.
        Should be larger than (or equal to) 1.

    solver : instance of BaseSolver
        Solver. If None, `solver` is initialized as a `AcceleratedCD` solver.

    Attributes
    ----------
    coef_ : array, shape (n_features,)
        parameter vector (w in the cost function formula)

    sparse_coef_ : scipy.sparse matrix, shape (n_features, 1)
        ``sparse_coef_`` is a readonly property derived from ``coef_``

    intercept_ : float
        constant term in decision function.

    n_iter_ : int
        Number of subproblems solved to reach the specified tolerance.

    See Also
    --------
    Lasso : Lasso regularization.
    """

    def __init__(self, alpha=1., gamma=3, solver=None, fit_intercept=True, 
                 warm_start=False):
        super().__init__()
        self.alpha = alpha
        self.gamma = gamma
        self.solver = solver
        self.fit_intercept = fit_intercept
        self.warm_start = warm_start

    def path(self, X, y, alphas, coef_init=None, return_n_iter=True, **params):
        """Compute MCPRegression path.

        Parameters
        ----------
        X : array, shape (n_samples, n_features)
            Design matrix.

        y : array, shape (n_samples,)
            Target vector.

        alphas : array, shape (n_alphas,)
            Grid of alpha.

        coef_init : array, shape (n_features,), optional
            If warm_start is enabled, the optimization problem restarts from coef_init.

        return_n_iter : bool
            Returns the number of iterations along the path.

        **params : kwargs
            All parameters supported by path.

        Returns
        -------
        alphas : array, shape (n_alphas,)
            The alphas along the path where models are computed.

        coefs : array, shape (n_features, n_alphas)
            Coefficients along the path.

        stop_crit : array, shape (n_alphas,)
            Value of stopping criterion at convergence along the path.

        n_iters : array, shape (n_alphas,), optional
            The number of iterations along the path. If return_n_iter is set to `True`.
        """
        penalty = compiled_clone(MCPenalty(self.alpha, self.gamma))
        datafit = compiled_clone(Quadratic(), to_float32=X.dtype == np.float32)

        return cd_solver_path(
            X, y, datafit, penalty, alphas=alphas, coef_init=coef_init,
            max_iter=self.max_iter, return_n_iter=return_n_iter,
            max_epochs=self.max_epochs, p0=self.p0, tol=self.tol,
            verbose=self.verbose)

    def fit(self, X, y):
        """Fit the model according to the given training data.

        Parameters
        ----------
        X : array-like, shape (n_samples, n_features)
            Training data, where n_samples is the number of samples and
            n_features is the number of features.
        y : array-like, shape (n_samples,)
            Target vector relative to X.

        Returns
        -------
        self :
            Fitted estimator.
        """
        self.solver = self.solver if self.solver else AcceleratedCD(
            fit_intercept=self.fit_intercept)
        return _glm_fit(X, y, self, Quadratic(), MCPenalty(self.alpha, self.gamma),
                        self.solver)


class SparseLogisticRegression(LinearClassifierMixin, SparseCoefMixin, BaseEstimator):
    r"""Sparse Logistic regression estimator.

    The optimization objective for sparse Logistic regression is::

        mean(log(1 + exp(-y_i x_i^T w))) + alpha * ||w||_1

    Parameters
    ----------
    alpha : float, default=1.0
        Regularization strength; must be a positive float.

    solver : instance of BaseSolver
        Solver. If None, `solver` is initialized as a `AcceleratedCD` solver.

    Attributes
    ----------
    classes_ : ndarray, shape (n_classes, )
        A list of class labels known to the classifier.

    coef_ : ndarray, shape (1, n_features) or (n_classes, n_features)
        Coefficient of the features in the decision function.

        `coef_` is of shape (1, n_features) when the given problem is binary.

    intercept_ :  ndarray, shape (1,) or (n_classes,)
        constant term in decision function. Not handled yet.

    n_iter_ : int
        Number of subproblems solved to reach the specified tolerance.
    """

    def __init__(self, alpha=1.0, solver=None, fit_intercept=True, warm_start=False):
        super().__init__()
        self.alpha = alpha
        self.solver = solver
        self.fit_intercept = fit_intercept
        self.warm_start = warm_start

    def fit(self, X, y):
        """Fit the model according to the given training data.

        Parameters
        ----------
        X : array-like, shape (n_samples, n_features)
            Training data, where n_samples is the number of samples and
            n_features is the number of features.

        y : array-like, shape (n_samples,)
            Target vector relative to X.

        Returns
        -------
        self :
            Fitted estimator.
        """
        self.solver = self.solver if self.solver else ProxNewton()
        return _glm_fit(X, y, self, Logistic(), L1(self.alpha), self.solver)

    def path(self, X, y, alphas, coef_init=None, return_n_iter=True, **params):
        """Compute sparse Logistic Regression path.

        Parameters
        ----------
        X : array-like, shape (n_samples, n_features)
            Training data, where n_samples is the number of samples and
            n_features is the number of features.

        y : array-like, shape (n_samples,)
            Target vector relative to X.

        alphas : array
            Values of regularization strengths for which solutions are
            computed.

        coef_init : array, shape (n_features,), optional
            Initial value of the coefficients.

        return_n_iter : bool, optional
            Return number of iterations along the path.

        **params : kwargs
            All parameters supported by path.

        Returns
        -------
        alphas : array, shape (n_alphas,)
            The alphas along the path where models are computed.

        coefs : array, shape (n_features, n_alphas)
            Coefficients along the path.

        stop_crit : array, shape (n_alphas,)
            Value of stopping criterion at convergence along the path.

        n_iters : array, shape (n_alphas,), optional
            The number of iterations along the path. If return_n_iter is set to `True`.
        """
        penalty = compiled_clone(L1(self.alpha))
        datafit = compiled_clone(Logistic(), to_float32=X.dtype == np.float32)

        return cd_solver_path(
            X, y, datafit, penalty, alphas=alphas,
            coef_init=coef_init, max_iter=self.max_iter,
            return_n_iter=return_n_iter, max_epochs=self.max_epochs,
            p0=self.p0, tol=self.tol, verbose=self.verbose)

    def predict_proba(self, X):
        """Probability estimates.

        The returned estimates for all classes are ordered by the
        label of classes.
        For a multi_class problem, a one-vs-rest approach, i.e calculate the probability
        of each class assuming it to be positive using the logistic function.
        and normalize these values across all the classes.

        Parameters
        ----------
        X : array-like of shape (n_samples, n_features)
            Vector to be scored, where `n_samples` is the number of samples and
            `n_features` is the number of features.

        Returns
        -------
        T : array-like of shape (n_samples, n_classes)
            Returns the probability of the sample for each class in the model,
            where classes are ordered as they are in ``self.classes_``.
        """
        check_is_fitted(self)
        if len(self.classes_) > 2:
            # Code taken from https://github.com/scikit-learn/scikit-learn/
            # blob/c900ad385cecf0063ddd2d78883b0ea0c99cd835/sklearn/
            # linear_model/_base.py#L458
            def _predict_proba_lr(X):
                """Probability estimation for OvR logistic regression.

                Positive class probabilities are computed as
                1. / (1. + np.exp(-self.decision_function(X)));
                multiclass is handled by normalizing that over all classes.
                """
                prob = self.decision_function(X)
                expit(prob, out=prob)
                if prob.ndim == 1:
                    return np.vstack([1 - prob, prob]).T
                else:
                    # OvR normalization, like LibLinear's predict_probability
                    prob /= prob.sum(axis=1).reshape((prob.shape[0], -1))
                    return prob
            # OvR normalization, like LibLinear's
            return _predict_proba_lr(X)
        else:
            decision = self.decision_function(X)
            if decision.ndim == 1:
                # Workaround for multi_class="multinomial" and binary outcomes
                # which requires softmax prediction with only a 1D decision.
                decision_2d = np.c_[-decision, decision]
            else:
                decision_2d = decision
            return softmax(decision_2d, copy=False)


class LinearSVC(LinearClassifierMixin, SparseCoefMixin, BaseEstimator):
    r"""LinearSVC estimator, with hinge loss.

    The optimization objective for LinearSVC is::

        C * \sum_i max(0, 1 - y_i beta.T X[i, :]) + 1 / 2 * ||beta||^2

    i.e. hinge datafit loss (non-smooth) + l2 regularization (smooth)

    To solve this, we solve the dual optimization problem to stay in our
    framework of smooth datafit and non-smooth penalty.
    The dual optimization problem of SVC is::

        1 / 2 * ||(y X).T w||^2_2 - \sum_i w_i + \sum_i ind(0 <= w_i <= C)

    The primal-dual relation is given by::
        w = \sum_i y_i * w_i * X[i, :]

    Parameters
    ----------
    C : float, optional
        Regularization parameter. The strength of the regularization is
        inversely proportional to C. Must be strictly positive.

    solver : instance of BaseSolver
        Solver. If None, `solver` is initialized as a `AcceleratedCD` solver.

    Attributes
    ----------
    coef_ : array, shape (n_features,)
        parameter vector (w in the cost function formula)

    sparse_coef_ : scipy.sparse matrix, shape (n_features, 1)
        ``sparse_coef_`` is a readonly property derived from ``coef_``

    intercept_ : float
        constant term in decision function.

    dual_ : array, shape (n_samples,)
        dual of the solution.

    n_iter_ : int
        Number of subproblems solved to reach the specified tolerance.
    """

    def __init__(self, C=1., solver=None, fit_intercept=True, warm_start=False):
        super().__init__()
        self.C = C
        self.solver = solver
        self.fit_intercept = fit_intercept
        self.warm_start = warm_start

    def fit(self, X, y):
        """Fit LinearSVC classifier.

        Parameters
        ----------
        X : array, shape (n_samples, n_features)
            Design matrix.

        y : array, shape (n_samples,)
            Target vector.

        Returns
        -------
        self
            Fitted estimator.
        """
        self.solver = self.solver if self.solver else AcceleratedCD(
            fit_intercept=self.fit_intercept)
        return _glm_fit(X, y, self, QuadraticSVC(), IndicatorBox(self.C), self.solver)

    # TODO add predict_proba for LinearSVC


# TODO we should no longer inherit from sklearn
class MultiTaskLasso(MultiTaskLasso_sklearn):
    r"""MultiTaskLasso estimator.

    The optimization objective for MultiTaskLasso is::

        (1 / (2 * n_samples)) * ||y - X W||^2_2 + alpha * ||W||_{21}

    Parameters
    ----------
    alpha : float, optional
        Regularization strength (constant that multiplies the L21 penalty).

    max_iter : int, optional
        Maximum number of iterations (subproblem definitions).

    max_epochs : int
        Maximum number of CD epochs on each subproblem.

    p0 : int
        First working set size.

    verbose : bool or int
        Amount of verbosity.

    tol : float, optional
        Stopping criterion for the optimization: the solver runs until the
        duality gap is smaller than ``tol * norm(y) ** 2 / len(y)`` or the
        maximum number of iteration is reached.

    fit_intercept : bool, optional (default=True)
        Whether or not to fit an intercept.

    warm_start : bool, optional (default=False)
        When set to True, reuse the solution of the previous call to fit as
        initialization, otherwise, just erase the previous solution.

    Attributes
    ----------
    coef_ : array, shape (n_features,)
        parameter vector (w in the cost function formula)

    sparse_coef_ : scipy.sparse matrix, shape (n_features, 1)
        ``sparse_coef_`` is a readonly property derived from ``coef_``

    intercept_ : float
        constant term in decision function.

    n_iter_ : int
        Number of subproblems solved by Celer to reach the specified tolerance.
    """

    def __init__(self, alpha=1., max_iter=100,
                 max_epochs=50000, p0=10, verbose=0, tol=1e-4,
                 fit_intercept=True, warm_start=False):
        super().__init__(
            alpha=alpha, tol=tol, max_iter=max_iter,
            fit_intercept=fit_intercept, warm_start=warm_start)
        self.verbose = verbose
        self.max_epochs = max_epochs
        self.p0 = p0
        self.datafit = QuadraticMultiTask()
        self.penalty = L2_1(alpha)

    def fit(self, X, Y):
        """Fit MultiTaskLasso model.

        Parameters
        ----------
        X : ndarray, shape (n_samples, n_features)
            Design matrix.

        Y : ndarray, shape (n_samples, n_tasks)
            Observation matrix.

        Returns
        -------
        self :
            The fitted estimator.
        """
        # Below is copied from sklearn, with path replaced by our path.
        # Need to validate separately here.
        # We can't pass multi_output=True because that would allow y to be csr.
        check_X_params = dict(dtype=[np.float64, np.float32], order='F',
                              accept_sparse='csc',
                              copy=self.copy_X and self.fit_intercept)
        check_Y_params = dict(ensure_2d=False, order='F')
        X, Y = self._validate_data(X, Y, validate_separately=(check_X_params,
                                                              check_Y_params))
        Y = Y.astype(X.dtype)

        if Y.ndim == 1:
            raise ValueError("For mono-task outputs, use Lasso")

        n_samples = X.shape[0]

        if n_samples != Y.shape[0]:
            raise ValueError("X and Y have inconsistent dimensions (%d != %d)"
                             % (n_samples, Y.shape[0]))

        # X, Y, X_offset, Y_offset, X_scale = _preprocess_data(
        #     X, Y, self.fit_intercept, copy=False)

        # TODO handle and test warm start for MTL
        if not self.warm_start or not hasattr(self, "coef_"):
            self.coef_ = None

        _, coefs, kkt = self.path(
            X, Y, alphas=[self.alpha],
            coef_init=self.coef_, max_iter=self.max_iter,
            max_epochs=self.max_epochs, p0=self.p0, verbose=self.verbose,
            tol=self.tol)

        self.coef_ = coefs[:, :X.shape[1], 0]
        self.intercept_ = self.fit_intercept * coefs[:, -1, 0]
        self.stopping_crit = kkt[-1]
        self.n_iter_ = len(kkt)

        return self

    def path(self, X, Y, alphas, coef_init=None, **params):
        """Compute MultitaskLasso path.

        Parameters
        ----------
        X : array, shape (n_samples, n_features)
            Design matrix.

        Y : array, shape (n_samples, n_tasks)
            Target matrix.

        alphas : array, shape (n_alphas,)
            Grid of alpha.

        coef_init : array, shape (n_features,), optional
            If warm_start is enabled, the optimization problem restarts from coef_init.

        **params : kwargs
            All parameters supported by path.

        Returns
        -------
        alphas : array, shape (n_alphas,)
            The alphas along the path where models are computed.

        coefs : array, shape (n_features, n_tasks, n_alphas)
            Coefficients along the path.

        stop_crit : array, shape (n_alphas,)
            Value of stopping criterion at convergence along the path.

        n_iters : array, shape (n_alphas,), optional
            The number of iterations along the path. If return_n_iter is set to `True`.
        """
        datafit = compiled_clone(self.datafit, to_float32=X.dtype == np.float32)
        penalty = compiled_clone(self.penalty)

        return multitask_bcd_solver_path(X, Y, datafit, penalty, alphas=alphas,
                                         coef_init=coef_init,
                                         fit_intercept=self.fit_intercept, tol=self.tol)<|MERGE_RESOLUTION|>--- conflicted
+++ resolved
@@ -450,13 +450,8 @@
     Supports weights equal to 0, i.e. unpenalized features.
     """
 
-<<<<<<< HEAD
-    def __init__(self, alpha=1., weights=None, solver=None, fit_intercept=True,
-                 warm_start=False):
-=======
     def __init__(self, alpha=1., fit_intercept=True, warm_start=False, weights=None,
                  solver=None):
->>>>>>> 2fe03603
         super().__init__()
         self.alpha = alpha
         self.warm_start = warm_start
