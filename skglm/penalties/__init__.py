from .base import BasePenalty  # noqa F401

from .separable import (  # noqa F401
    L1_plus_L2, L0_5, L1, L2_3, MCPenalty, SCAD, WeightedL1, IndicatorBox, BasePenalty
)

<<<<<<< HEAD
from .block_separable import L2_05, L2_1, BlockMCPenalty, BlockSCAD  # noqa F401
=======
from .block_separable import L2_05, L2_1, BlockMCPenalty, WeightedGroupL2  # noqa F401
>>>>>>> 77a6c0a5
<|MERGE_RESOLUTION|>--- conflicted
+++ resolved
@@ -4,8 +4,6 @@
     L1_plus_L2, L0_5, L1, L2_3, MCPenalty, SCAD, WeightedL1, IndicatorBox, BasePenalty
 )
 
-<<<<<<< HEAD
-from .block_separable import L2_05, L2_1, BlockMCPenalty, BlockSCAD  # noqa F401
-=======
-from .block_separable import L2_05, L2_1, BlockMCPenalty, WeightedGroupL2  # noqa F401
->>>>>>> 77a6c0a5
+from .block_separable import ( # noqa F401
+    L2_05, L2_1, BlockMCPenalty, BlockSCAD, WeightedGroupL2
+)