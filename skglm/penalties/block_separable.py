import numpy as np
from numpy.linalg import norm

from numba import float64, int32
from numba.experimental import jitclass
from numba.types import bool_

from skglm.penalties.base import BasePenalty
from skglm.utils import BST, prox_block_2_05


spec_L21 = [
    ('alpha', float64)
]


@jitclass(spec_L21)
class L2_1(BasePenalty):
    """L2/1 row-wise penalty: sum of L2 norms of rows."""

    def __init__(self, alpha):
        self.alpha = alpha

    def value(self, W):
        """Compute the L2/1 penalty value."""
        return self.alpha * np.sqrt(np.sum(W ** 2, axis=1)).sum()

    def prox_1feat(self, value, stepsize, j):
        """Compute proximal operator of the L2/1 penalty (block soft thresholding)."""
        return BST(value, self.alpha * stepsize)

    def subdiff_distance(self, W, grad, ws):
        """Compute distance of negative gradient to the subdifferential at W."""
        subdiff_dist = np.zeros_like(ws, dtype=grad.dtype)
        for idx, j in enumerate(ws):
            if not np.any(W[j, :]):
                # distance of - grad_j to alpha * the unit l2 ball
                norm_grad_j = norm(grad[idx, :])
                subdiff_dist[idx] = max(0, norm_grad_j - self.alpha)
            else:
                # distance of -grad_j to alpha * W[j] / norm(W[j])
                subdiff_dist[idx] = norm(
                    grad[idx, :]
                    + self.alpha * W[j, :] / norm(W[j, :]))
        return subdiff_dist

    def is_penalized(self, n_features):
        """Return a binary mask with the penalized features."""
        return np.ones(n_features, bool_)


spec_L2_05 = [
    ('alpha', float64)
]


@jitclass(spec_L2_05)
class L2_05(BasePenalty):
    """L2/0.5 row-wise penalty: sum of square roots of L2 norms of rows."""

    def __init__(self, alpha):
        self.alpha = alpha

    def value(self, W):
        """Compute the value of L2/0.5 at w."""
        W_rows_norm = np.zeros(W.shape[0])
        for i in range(W.shape[0]):
            W_rows_norm[i] = norm(W[i])
        return self.alpha * np.sum(np.sqrt(W_rows_norm))

    def prox_1feat(self, value, stepsize, j):
        """Compute the proximal operator of L2/0.5."""
        return prox_block_2_05(value, self.alpha * stepsize)

    def subdiff_distance(self, W, grad, ws):
        """Compute distance of negative gradient to the subdifferential at W."""
        subdiff_dist = np.zeros_like(ws, dtype=grad.dtype)
        for idx, j in enumerate(ws):
            if not np.any(W[j, :]):
                subdiff_dist[idx] = 0.
            else:
                subdiff_dist[idx] = norm(
                    grad[idx, :] + self.alpha * W[j, :] / (2 * norm(W[j, :])**(3./2.))
                )
        return subdiff_dist

    def is_penalized(self, n_features):
        """Return a binary mask with the penalized features."""
        return np.ones(n_features, bool_)


spec_BlockMCPenalty = [
    ('alpha', float64),
    ('gamma', float64),
]


@jitclass(spec_BlockMCPenalty)
class BlockMCPenalty(BasePenalty):
    """Block Minimax Concave Penalty.

    Notes
    -----
    With W_j the j-th row of W, the penalty is:
        pen(||W_j||) = alpha * ||W_j|| - ||W_j||^2 / (2 * gamma)
                       if ||W_j|| =< gamma * alpha
                     = gamma * alpha ** 2 / 2
                       if ||W_j|| > gamma * alpha

        value = sum_{j=1}^{n_features} pen(||W_j||)
    """

    def __init__(self, alpha, gamma):
        self.alpha = alpha
        self.gamma = gamma

    def value(self, W):
        """Compute the value of BlockMCP at W."""
        norm_rows = np.sqrt(np.sum(W ** 2, axis=1))
        s0 = norm_rows < self.gamma * self.alpha
        value = np.full_like(norm_rows, self.gamma * self.alpha ** 2 / 2.)
        value[s0] = self.alpha * norm_rows[s0] - norm_rows[s0]**2 / (2 * self.gamma)
        return np.sum(value)

    def prox_1feat(self, value, stepsize, j):
        """Compute the proximal operator of BlockMCP."""
        tau = self.alpha * stepsize
        g = self.gamma / stepsize
        norm_value = norm(value)
        if norm_value <= tau:
            return np.zeros_like(value)
        if norm_value > g * tau:
            return value
        return (1 - tau / norm_value) * value / (1. - 1./g)

    def subdiff_distance(self, W, grad, ws):
        """Compute distance of negative gradient to the subdifferential at W."""
        subdiff_dist = np.zeros_like(ws, dtype=grad.dtype)
        for idx, j in enumerate(ws):
            norm_Wj = norm(W[j])
            if not np.any(W[j]):
                # distance of -grad_j to alpha * unit ball
                norm_grad_j = norm(grad[idx])
                subdiff_dist[idx] = max(0, norm_grad_j - self.alpha)
            elif norm_Wj < self.alpha * self.gamma:
                # distance of -grad_j to alpha * W[j] / ||W_j|| -  W[j] / gamma
                subdiff_dist[idx] = norm(
                    grad[idx] + self.alpha * W[j]/norm_Wj - W[j] / self.gamma)
            else:
                # distance of -grad to 0
                subdiff_dist[idx] = norm(grad[idx])
        return subdiff_dist

    def is_penalized(self, n_features):
        """Return a binary mask with the penalized features."""
        return np.ones(n_features, bool_)


<<<<<<< HEAD
spec_BlockSCAD = [
    ('alpha', float64),
    ('gamma', float64),
]


@jitclass(spec_BlockSCAD)
class BlockSCAD(BasePenalty):
    """Block Smoothly Clipped Absolute Deviation.

    Notes
    -----
    With W_j the j-th row of W, the penalty is:
        pen(||W_j||) = alpha * ||W_j||               if ||W_j|| =< alpha
                       (2 * gamma * alpha * ||W_j|| - ||W_j|| ** 2 - alpha ** 2) \
                           / (2 * (gamma - 1))       if alpha < ||W_j|| < alpha * gamma
                       (alpha **2 * (gamma + 1)) / 2 if ||W_j|| > gamma * alpha
        value = sum_{j=1}^{n_features} pen(||W_j||)
    """

    def __init__(self, alpha, gamma):
        self.alpha = alpha
        self.gamma = gamma

    def value(self, W):
        """Compute the value of the SCAD penalty at W."""
        n_features = W.shape[0]
        norm_rows = np.sqrt(np.sum(W ** 2, axis=1))
        value = np.full_like(norm_rows, (self.gamma + 1) * self.alpha ** 2 / 2.)
        for j in range(n_features):
            if norm_rows[j] <= self.alpha:
                value[j] = self.alpha * norm_rows[j]
            elif norm_rows[j] <= self.alpha * self.gamma:
                value[j] = (
                    2 * self.gamma * self.alpha * norm_rows[j] - norm_rows[j] ** 2
                    - self.alpha ** 2) / (2 * (self.gamma - 1))
        return np.sum(value)

    def prox_1feat(self, value, stepsize, j):
        """Compute the proximal operator of BlockSCAD."""
        nrm_value = norm(value)
        tau = self.gamma * self.alpha
        x_1 = max(0, nrm_value - self.alpha * stepsize)
        x_2 = ((self.gamma - 1) * nrm_value - stepsize * tau) / (
            self.gamma - 1 - stepsize)
        x_2 = abs(x_2)
        x_3 = nrm_value

        objs = np.zeros(3)
        objs[0] = (0.5 / stepsize) * (
            x_1 - nrm_value) ** 2 + self.value(np.array([[x_1]]))
        objs[1] = (0.5 / stepsize) * (
            x_2 - nrm_value) ** 2 + self.value(np.array([[x_2]]))
        objs[2] = (0.5 / stepsize) * (
            x_3 - nrm_value) ** 2 + self.value(np.array([[x_3]]))

        # see prop 18, appendix D for multi-task prox
        idx_min = np.argmin(objs)
        if idx_min == 0:
            return x_1 * value / nrm_value
        elif idx_min == 1:
            return x_2 * value / nrm_value
        else:
            return x_3 * value / nrm_value

    def subdiff_distance(self, W, grad, ws):
        """Compute distance of negative gradient to the subdifferential at W."""
        subdiff_dist = np.zeros_like(ws, dtype=grad.dtype)
        for idx, j in enumerate(ws):
            norm_Wj = norm(W[j])
            if not np.any(W[j]):
                # distance of -grad_j to alpha * unit_ball
                subdiff_dist[idx] = max(0, norm(grad[idx]) - self.alpha)
            elif norm_Wj <= self.alpha:
                # distance of -grad_j to alpha * W[j] / ||W[j]||
                subdiff_dist[idx] = norm(grad[idx] + self.alpha * W[j] / norm_Wj)
            elif norm_Wj <= self.gamma * self.alpha:
                # distance of -grad_j to (alpha * gamma - ||W[j]||)
                # / ((gamma - 1) * ||W[j]||) * W[j]
                subdiff_dist[idx] = norm(grad[idx] + (
                    (self.alpha * self.gamma - norm_Wj) / (norm_Wj * (self.gamma - 1))
                ) * W[j])
            else:
                # distance of -grad_j to 0
                subdiff_dist[idx] = norm(grad[idx])
        return subdiff_dist

    def is_penalized(self, n_features):
        """Return a binary mask with the penalized features."""
        return np.ones(n_features, bool_)
=======
spec_WeightedGroupL2 = [
    ('alpha', float64),
    ('weights', float64[:]),
    ('grp_ptr', int32[:]),
    ('grp_indices', int32[:]),
]


@jitclass(spec_WeightedGroupL2)
class WeightedGroupL2(BasePenalty):
    r"""Weighted Group L2 penalty.

    The penalty reads::

        \sum_{g} weights[g] * ||w_g||_2

    Attributes
    ----------
    alpha : float
        The regularization parameter.

    weights : array, shape (n_groups,)
        The weights of the groups.

    grp_indices : array, shape (n_features,)
        The group indices stacked contiguously
        (e.g. [grp1_indices, grp2_indices, ...]).

    grp_ptr : array, shape (n_groups + 1,)
        The group pointers such that two consecutive elements delimit
        the indices of a group in ``grp_indices``.
    """

    def __init__(self, alpha, weights, grp_ptr, grp_indices):
        self.alpha, self.weights = alpha, weights
        self.grp_ptr, self.grp_indices = grp_ptr, grp_indices

    def value(self, w):
        """Value of penalty at vector ``w``."""
        alpha, weights = self.alpha, self.weights
        grp_ptr, grp_indices = self.grp_ptr, self.grp_indices
        n_grp = len(grp_ptr) - 1

        sum_weighted_L2 = 0.
        for g in range(n_grp):
            grp_g_indices = grp_indices[grp_ptr[g]: grp_ptr[g+1]]
            w_g = w[grp_g_indices]

            sum_weighted_L2 += alpha * weights[g] * norm(w_g)

        return sum_weighted_L2

    def prox_1group(self, value, stepsize, g):
        """Compute the proximal operator of group ``g``."""
        return BST(value, self.alpha * stepsize * self.weights[g])

    def subdiff_distance(self, w, grad, ws):
        """Compute distance of negative gradient to the subdifferential at ``w``."""
        alpha, weights = self.alpha, self.weights
        grp_ptr, grp_indices = self.grp_ptr, self.grp_indices

        scores = np.zeros(len(ws))
        for idx, g in enumerate(ws):
            grad_g = grad[idx]

            grp_g_indices = grp_indices[grp_ptr[g]: grp_ptr[g+1]]
            w_g = w[grp_g_indices]
            norm_w_g = norm(w_g)

            if norm_w_g == 0:
                scores[idx] = max(0, norm(grad_g) - alpha * weights[g])
            else:
                subdiff = alpha * weights[g] * w_g / norm_w_g
                scores[idx] = norm(grad_g - subdiff)

        return scores
>>>>>>> de7af7cc
<|MERGE_RESOLUTION|>--- conflicted
+++ resolved
@@ -156,7 +156,6 @@
         return np.ones(n_features, bool_)
 
 
-<<<<<<< HEAD
 spec_BlockSCAD = [
     ('alpha', float64),
     ('gamma', float64),
@@ -247,7 +246,8 @@
     def is_penalized(self, n_features):
         """Return a binary mask with the penalized features."""
         return np.ones(n_features, bool_)
-=======
+
+
 spec_WeightedGroupL2 = [
     ('alpha', float64),
     ('weights', float64[:]),
@@ -323,5 +323,4 @@
                 subdiff = alpha * weights[g] * w_g / norm_w_g
                 scores[idx] = norm(grad_g - subdiff)
 
-        return scores
->>>>>>> de7af7cc
+        return scores