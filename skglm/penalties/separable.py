--- conflicted
+++ resolved
@@ -267,16 +267,6 @@
 
     def prox_1d(self, value, stepsize, j):
         """Compute the proximal operator of SCAD penalty."""
-<<<<<<< HEAD
-        tau = self.alpha * stepsize
-        g = self.gamma / stepsize
-        if np.abs(value) <= 2 * tau:
-            return ST(value, tau)
-        if np.abs(value) > g * tau:
-            return value
-        # return ((g - 1) / (g - 2)) * ST(value, (g * tau) / (g - 1))
-        return ((g - 1) * value - np.sign(value) * tau * g) / (g - 2)
-=======
         tau = self.gamma * self.alpha
         x_1 = np.sign(value) * min(
             self.alpha, max(0, np.abs(value) - self.alpha * stepsize))
@@ -300,7 +290,6 @@
             return x_2
         else:
             return x_3
->>>>>>> 5ebd18d2
 
     def subdiff_distance(self, w, grad, ws):
         """Compute distance of negative gradient to the subdifferential at w."""
