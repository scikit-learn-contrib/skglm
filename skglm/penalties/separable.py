import numpy as np
from numba import float64
from numba.experimental import jitclass
from numba.types import bool_

from skglm.penalties.base import BasePenalty
from skglm.utils import ST, box_proj, prox_05, prox_2_3


spec_L1 = [
    ('alpha', float64),
]


@jitclass(spec_L1)
class L1(BasePenalty):
    """L1 penalty."""

    def __init__(self, alpha):
        self.alpha = alpha

    def value(self, w):
        """Compute L1 penalty value."""
        return self.alpha * np.sum(np.abs(w))

    def prox_1d(self, value, stepsize, j):
        """Compute proximal operator of the L1 penalty (soft-thresholding operator)."""
        return ST(value, self.alpha * stepsize)

    def subdiff_distance(self, w, grad, ws):
        """Compute distance of negative gradient to the subdifferential at w."""
        subdiff_dist = np.zeros_like(grad)
        for idx, j in enumerate(ws):
            if w[j] == 0:
                # distance of - grad_j to  [-alpha, alpha]
                subdiff_dist[idx] = max(0, np.abs(grad[idx]) - self.alpha)
            else:
                # distance of - grad_j to alpha * sign(w[j])
                subdiff_dist[idx] = np.abs(
                    - grad[idx] - np.sign(w[j]) * self.alpha)
        return subdiff_dist

    def is_penalized(self, n_features):
        """Return a binary mask with the penalized features."""
        return np.ones(n_features, bool_)

    def generalized_support(self, w):
        """Return a mask with non-zero coefficients."""
        return w != 0

    def alpha_max(self, gradient0):
        """Return penalization value for which 0 is solution."""
        return np.max(np.abs(gradient0))


spec_L1_plus_L2 = [
    ('alpha', float64),
    ('l1_ratio', float64),
]


@jitclass(spec_L1_plus_L2)
class L1_plus_L2(BasePenalty):
    """L1 + L2 penalty (aka ElasticNet penalty)."""

    def __init__(self, alpha, l1_ratio):
        self.alpha = alpha
        self.l1_ratio = l1_ratio

    def value(self, w):
        """Compute the L1 + L2 penalty value."""
        value = self.l1_ratio * self.alpha * np.sum(np.abs(w))
        value += (1 - self.l1_ratio) * self.alpha / 2 * np.sum(w ** 2)
        return value

    def prox_1d(self, value, stepsize, j):
        """Compute the proximal operator (scaled soft-thresholding)."""
        prox = ST(value, self.l1_ratio * self.alpha * stepsize)
        prox /= (1 + stepsize * (1 - self.l1_ratio) * self.alpha)
        return prox

    def subdiff_distance(self, w, grad, ws):
        """Compute distance of negative gradient to the subdifferential at w."""
        subdiff_dist = np.zeros_like(grad)
        for idx, j in enumerate(ws):
            if w[j] == 0:
                # distance of - grad_j to alpha * l1_ratio * [-1, 1]
                subdiff_dist[idx] = max(
                    0, np.abs(grad[idx]) - self.alpha * self.l1_ratio)
            else:
                # distance of - grad_j to alpha * l_1 ratio * sign(w[j]) +
                # alpha * (1 - l1_ratio) * w[j]
                subdiff_dist[idx] = np.abs(
                    - grad[idx] -
                    self.alpha * (self.l1_ratio *
                                  np.sign(w[j]) + (1 - self.l1_ratio) * w[j]))
        return subdiff_dist

    def is_penalized(self, n_features):
        """Return a binary mask with the penalized features."""
        return np.ones(n_features).astype(bool_)

    def generalized_support(self, w):
        """Return a mask with non-zero coefficients."""
        return w != 0

    def alpha_max(self, gradient0):
        """Return penalization value for which 0 is solution."""
        return np.max(np.abs(gradient0))


spec_WeightedL1 = [
    ('alpha', float64),
    ('weights', float64[:]),
]


@jitclass(spec_WeightedL1)
class WeightedL1(BasePenalty):
    """Weighted L1 penalty."""

    def __init__(self, alpha, weights):
        self.alpha = alpha
        self.weights = weights.astype(np.float64)

    def value(self, w):
        """Compute the weighted L1 penalty."""
        return self.alpha * np.sum(np.abs(w) * self.weights)

    def prox_1d(self, value, stepsize, j):
        """Compute the proximal operator of weighted L1 (weighted soft-thresholding)."""
        return ST(value, self.alpha * stepsize * self.weights[j])

    def subdiff_distance(self, w, grad, ws):
        """Compute distance of negative gradient to the subdifferential at w."""
        subdiff_dist = np.zeros_like(grad)
        for idx, j in enumerate(ws):
            if w[j] == 0:
                # distance of - grad_j to alpha * weights[j] * [-1, 1]
                subdiff_dist[idx] = max(
                    0, np.abs(grad[idx]) - self.alpha * self.weights[j])
            else:
                # distance of - grad_j to alpha * weights[j] * sign(w[j])
                subdiff_dist[idx] = np.abs(
                    - grad[idx] - self.alpha * self.weights[j] * np.sign(w[j]))
        return subdiff_dist

    def is_penalized(self, n_features):
        """Return a binary mask with the penalized features."""
        return self.weights != 0

    def generalized_support(self, w):
        """Return a mask with non-zero coefficients."""
        return w != 0

    def alpha_max(self, gradient0):
        """Return penalization value for which 0 is solution."""
        nnz_weights = self.weights != 0
        return np.max(np.abs(gradient0[nnz_weights] / self.weights[nnz_weights]))


spec_MCP = [
    ('alpha', float64),
    ('gamma', float64),
]


@jitclass(spec_MCP)
class MCPenalty(BasePenalty):
    """Minimax Concave Penalty (MCP), a non-convex sparse penalty.

    Notes
    -----
    With x >= 0
    pen(x) =
    alpha * x - x^2 / (2 * gamma) if x =< gamma * alpha
    gamma * alpha^2 / 2           if x > gamma * alpha
    value = sum_{j=1}^{n_features} pen(abs(w_j))
    """

    def __init__(self, alpha, gamma):
        self.alpha = alpha
        self.gamma = gamma

    def value(self, w):
        """Compute the value of MCP."""
        s0 = np.abs(w) < self.gamma * self.alpha
        value = np.full_like(w, self.gamma * self.alpha ** 2 / 2.)
        value[s0] = self.alpha * np.abs(w[s0]) - w[s0]**2 / (2 * self.gamma)
        return np.sum(value)

    def prox_1d(self, value, stepsize, j):
        """Compute the proximal operator of MCP."""
        tau = self.alpha * stepsize
        g = self.gamma / stepsize  # what does g stand for ?
        if np.abs(value) <= tau:
            return 0.
        if np.abs(value) > g * tau:
            return value
        return np.sign(value) * (np.abs(value) - tau) / (1. - 1./g)

    def subdiff_distance(self, w, grad, ws):
        """Compute distance of negative gradient to the subdifferential at w."""
        subdiff_dist = np.zeros_like(grad)
        for idx, j in enumerate(ws):
            if w[j] == 0:
                # distance of -grad to alpha * [-1, 1]
                subdiff_dist[idx] = max(0, np.abs(grad[idx]) - self.alpha)
            elif np.abs(w[j]) < self.alpha * self.gamma:
                # distance of -grad_j to (alpha * sign(w[j]) - w[j] / gamma)
                subdiff_dist[idx] = np.abs(
                    grad[idx] + self.alpha * np.sign(w[j]) - w[j] / self.gamma)
            else:
                # distance of grad to 0
                subdiff_dist[idx] = np.abs(grad[idx])
        return subdiff_dist

    def is_penalized(self, n_features):
        """Return a binary mask with the penalized features."""
        return np.ones(n_features, bool_)

    def generalized_support(self, w):
        """Return a mask with non-zero coefficients."""
        return w != 0

    def alpha_max(self, gradient0):
        """Return penalization value for which 0 is solution."""
        return np.max(np.abs(gradient0))


spec_SCAD = [
    ('alpha', float64),
    ('gamma', float64)
]


@jitclass(spec_SCAD)
class SCAD(BasePenalty):
    """Smoothly Clipped Absolute Deviation.

    Notes
    -----
    With x >= 0
    pen(x) =
    alpha * x                         if x =< alpha
    2 * gamma * alpha * x - x^2 - alpha^2 \
        / 2 * (gamma - 1))            if alpha < x < alpha * gamma
    alpha^2 * (gamma + 1) / 2      if x > gamma * alpha
    value = sum_{j=1}^{n_features} pen(abs(w_j))
    """

    def __init__(self, alpha, gamma):
        self.alpha = alpha
        self.gamma = gamma

    def value(self, w):
        """Compute the value of the SCAD penalty at w."""
        value = np.full_like(w, self.alpha ** 2 * (self.gamma + 1) / 2)
        for j in range(len(w)):
            if np.abs(w[j]) <= self.alpha:
                value[j] = self.alpha * np.abs(w[j])
<<<<<<< HEAD
            elif np.abs(w[j]) <= self.alpha * self.gamma:
=======
            elif np.abs(w[j]) < self.alpha * self.gamma:
>>>>>>> 7cfb005c
                value[j] = (
                    2 * self.gamma * self.alpha * np.abs(w[j])
                    - w[j] ** 2 - self.alpha ** 2) / (2 * (self.gamma - 1))
        return np.sum(value)

    def prox_1d(self, value, stepsize, j):
        """Compute the proximal operator of SCAD penalty."""
        tau = self.gamma * self.alpha
        x_1 = max(0, np.abs(value) - self.alpha * stepsize)
        x_2 = ((self.gamma - 1) * np.abs(value) - stepsize * tau) / (
            self.gamma - 1 - stepsize)
        x_2 = abs(x_2)

        x_3 = np.abs(value)

        objs = np.zeros(3)
        objs[0] = (0.5 / stepsize) * (
            x_1 - np.abs(value)) ** 2 + self.value(np.array([x_1]))
        objs[1] = (0.5 / stepsize) * (
            x_2 - np.abs(value)) ** 2 + self.value(np.array([x_2]))
        objs[2] = (0.5 / stepsize) * (
            x_3 - np.abs(value)) ** 2 + self.value(np.array([x_3]))

        idx_min = np.argmin(objs)
        if idx_min == 0:
            return np.sign(value) * x_1
        elif idx_min == 1:
            return np.sign(value) * x_2
        else:
            return np.sign(value) * x_3

    def subdiff_distance(self, w, grad, ws):
        """Compute distance of negative gradient to the subdifferential at w."""
        subdiff_dist = np.zeros_like(grad)
        for idx, j in enumerate(ws):
            if w[j] == 0:
                # distance of -grad_j to alpha * [-1, 1]
                subdiff_dist[idx] = max(0, np.abs(grad[idx]) - self.alpha)
            elif np.abs(w[j]) <= self.alpha:
                # distance of -grad_j to alpha * sgn(w[j])
                subdiff_dist[idx] = np.abs(grad[idx] + self.alpha * np.sign(w[j]))
            elif np.abs(w[j]) <= self.alpha * self.gamma:
                # distance of -grad_j to (alpha * gamma * sign(w[j]) - w[j])
                #                        / (gamma - 1)
                subdiff_dist[idx] = np.abs(
                    grad[idx] +
                    (np.sign(w[j]) * self.alpha * self.gamma - w[j]) / (self.gamma - 1)
                )
            else:
                # distance of -grad_j to 0
                subdiff_dist[idx] = np.abs(grad[idx])
        return subdiff_dist

    def is_penalized(self, n_features):
        """Return a binary mask with the penalized features."""
        return np.ones(n_features, bool_)

    def generalized_support(self, w):
        """Return a mask with non-zero coefficients."""
        return w != 0


spec_IndicatorBox = [
    ('alpha', float64)
]


@jitclass(spec_IndicatorBox)
class IndicatorBox(BasePenalty):
    """Box constraint penalty.

    Notes
    -----
    ind_[0, alpha]^n_samples
    where ind is the indicator function of the convex set
    [0, alpha]^n_samples
    """

    def __init__(self, alpha):
        self.alpha = alpha

    def value(self, w):
        """Compute the value of the IndicatorBox at w."""
        if np.max(w) > self.alpha:
            return np.inf
        elif np.min(w) < 0:
            return np.inf
        return 0.0

    def prox_1d(self, value, stepsize, j):
        """Compute the proximal operator of the Indicator Box (box projection)."""
        return box_proj(value, 0, self.alpha)

    def subdiff_distance(self, w, grad, ws):
        """Compute distance of negative gradient to the subdifferential at w."""
        subdiff_dist = np.zeros_like(grad)
        for idx, j in enumerate(ws):
            if w[j] == 0:
                # distance of - grad_j to  [-infty, 0]
                subdiff_dist[idx] = max(0, - grad[idx])
            elif w[j] == self.alpha:
                # distance of - grad_j to  [0, +infty]
                subdiff_dist[idx] = max(0, grad[idx])
            else:
                # distance of - grad_j to 0
                subdiff_dist[idx] = np.abs(grad[idx])
        return subdiff_dist

    def is_penalized(self, n_features):
        """Return a binary mask with the penalized features."""
        return np.ones(n_features, bool_)

    def generalized_support(self, w):
        """Return a mask with coefficients that are neither 0 nor alpha."""
        # w is the output of the projection unto [0, C] so checking strict equality
        # should be ok and we can avoid np.isclose
        return np.logical_and(w != 0, w != self.alpha)


spec_L0_5 = [
    ('alpha', float64),
]


@jitclass(spec_L1)
class L0_5(BasePenalty):
    """L_{0.5} non-convex quasi-norm penalty."""

    def __init__(self, alpha):
        self.alpha = alpha

    def value(self, w):
        """Compute the value of L0_5 at w."""
        return self.alpha * np.sum(np.abs(w) ** 0.5)

    def prox_1d(self, value, stepsize, j):
        """Compute the proximal operator of L0_5."""
        return prox_05(value, self.alpha * stepsize)

    def subdiff_distance(self, w, grad, ws):
        """Compute distance of negative gradient to the subdifferential at w."""
        subdiff_dist = np.zeros_like(grad)
        for idx, j in enumerate(ws):
            # tau = (3./2.) * (self.alpha / lc[j]) ** (2./3.)
            if w[j] == 0:
                # distance of - grad_j to  [-tau, tau]
                # subdiff_dist[idx] = max(0, np.abs(grad[idx]) / lc[j] - tau)
                subdiff_dist[idx] = 0.
            else:
                # distance of - grad_j to alpha * sign(w[j]) TODO fix comment
                subdiff_dist[idx] = np.abs(
                    - grad[idx] - np.sign(w[j]) *
                    self.alpha / (2 * np.sqrt(np.abs(w[j]))))

        return subdiff_dist

    def is_penalized(self, n_features):
        """Return a binary mask with the penalized features."""
        return np.ones(n_features, bool_)

    def generalized_support(self, w):
        """Return a mask with non-zero coefficients."""
        return w != 0


spec_L2_3 = [
    ('alpha', float64),
]


@jitclass(spec_L1)
class L2_3(BasePenalty):
    """L_{2/3} quasi-norm non-convex penalty."""

    def __init__(self, alpha):
        self.alpha = alpha

    def value(self, w):
        """Compute the value of the L2_3 norm at w."""
        return self.alpha * np.sum(np.abs(w) ** (2/3))

    def prox_1d(self, value, stepsize, j):
        """Compute the proximal operator of the L2_3 norm."""
        return prox_2_3(value, self.alpha * stepsize)

    def subdiff_distance(self, w, grad, ws):
        """Compute distance of negative gradient to the subdifferential at w."""
        subdiff_dist = np.zeros_like(grad)
        for idx, j in enumerate(ws):
            # tau = 2. * (2./3. * self.alpha / lc[j]) ** (3./4.)

            if w[j] == 0:
                # distance of - grad_j to  [-tau, tau]
                # subdiff_dist[idx] = max(0, np.abs(grad[idx]) / lc[j] - tau)
                subdiff_dist[idx] = 0.
            else:
                # distance of - grad_j to alpha * sign(w[j]) TODO fix comment
                subdiff_dist[idx] = np.abs(
                    - grad[idx] - np.sign(w[j]) *
                    self.alpha * 2 / (3 * np.abs(w[j]) ** (1/3)))

        return subdiff_dist

    def is_penalized(self, n_features):
        """Return a binary mask with the penalized features."""
        return np.ones(n_features, bool_)

    def generalized_support(self, w):
        """Return a mask with non-zero coefficients."""
        return w != 0<|MERGE_RESOLUTION|>--- conflicted
+++ resolved
@@ -259,11 +259,7 @@
         for j in range(len(w)):
             if np.abs(w[j]) <= self.alpha:
                 value[j] = self.alpha * np.abs(w[j])
-<<<<<<< HEAD
             elif np.abs(w[j]) <= self.alpha * self.gamma:
-=======
-            elif np.abs(w[j]) < self.alpha * self.gamma:
->>>>>>> 7cfb005c
                 value[j] = (
                     2 * self.gamma * self.alpha * np.abs(w[j])
                     - w[j] ** 2 - self.alpha ** 2) / (2 * (self.gamma - 1))
