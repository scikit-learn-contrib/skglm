--- conflicted
+++ resolved
@@ -349,123 +349,7 @@
 
 
 @njit
-<<<<<<< HEAD
-def dist_fix_point(w, grad, datafit, penalty, ws):
-    """Compute the violation of the fixed point iterate scheme.
-
-    Parameters
-    ----------
-    w : array, shape (n_features,)
-        Coefficient vector.
-
-    grad : array, shape (n_features,)
-        Gradient.
-
-    datafit: instance of BaseDatafit
-        Datafit.
-
-    penalty: instance of BasePenalty
-        Penalty.
-
-    ws : array, shape (n_features,)
-        The working set.
-
-    Returns
-    -------
-    dist_fix_point : array, shape (n_features,)
-        Violation score for every feature.
-    """
-    dist_fix_point = np.zeros(ws.shape[0])
-    for idx, j in enumerate(ws):
-        lcj = datafit.lipschitz[j]
-        if lcj != 0:
-            dist_fix_point[idx] = np.abs(
-                w[j] - penalty.prox_1d(w[j] - grad[idx] / lcj, 1. / lcj, j))
-    return dist_fix_point
-
-
-@njit
-def construct_grad(X, y, w, Xw, datafit, ws):
-    """Compute the gradient of the datafit restricted to the working set.
-
-    Parameters
-    ----------
-    X : array, shape (n_samples, n_features)
-        Design matrix.
-
-    y : array, shape (n_samples,)
-        Target vector.
-
-    w : array, shape (n_features,)
-        Coefficient vector.
-
-    Xw : array, shape (n_samples, )
-        Model fit.
-
-    datafit : Datafit
-        Datafit.
-
-    ws : array, shape (n_features,)
-        The working set.
-
-    Returns
-    -------
-    grad : array, shape (ws_size, n_tasks)
-        The gradient restricted to the working set.
-    """
-    grad = np.zeros(ws.shape[0])
-    for idx, j in enumerate(ws):
-        grad[idx] = datafit.gradient_scalar(X, y, w, Xw, j)
-    return grad
-
-
-@njit
-def construct_grad_sparse(data, indptr, indices, y, w, Xw, datafit, ws):
-    """Compute the gradient of the datafit restricted to the working set.
-
-    Parameters
-    ----------
-    data : array-like
-        Data array of the matrix in CSC format.
-
-    indptr : array-like
-        CSC format index point array.
-
-    indices : array-like
-        CSC format index array.
-
-    y : array, shape (n_samples, )
-        Target matrix.
-
-    w : array, shape (n_features,)
-        Coefficient matrix.
-
-    Xw : array, shape (n_samples, )
-        Model fit.
-
-    datafit : Datafit
-        Datafit.
-
-    ws : array, shape (n_features,)
-        The working set.
-
-    Returns
-    -------
-    grad : array, shape (ws_size, n_tasks)
-        The gradient restricted to the working set.
-    """
-    grad = np.zeros(ws.shape[0])
-    for idx, j in enumerate(ws):
-        grad[idx] = datafit.gradient_scalar_sparse(
-            data, indptr, indices, y, Xw, j)
-    return grad
-
-
-@njit
-def _cd_epoch(X, y, w, Xw, datafit, penalty, ws):
-=======
 def _cd_epoch(X, y, w, Xw, datafit, penalty, feats):
->>>>>>> d5a74943
     """Run an epoch of coordinate descent in place.
 
     Parameters
