--- conflicted
+++ resolved
@@ -51,14 +51,10 @@
         Amount of verbosity. 0/False is silent.
     """
 
-<<<<<<< HEAD
     _datafit_required_attr = ()
     _penalty_required_attr = ("prox_1d", "subdiff_distance")
 
-    def __init__(self, max_iter=100, use_acc=True, greedy_cd=True, tol=1e-4,
-=======
     def __init__(self, max_iter=100, use_acc=False, greedy_cd=True, tol=1e-4,
->>>>>>> 3762627c
                  fit_intercept=True, warm_start=False, verbose=0):
         self.max_iter = max_iter
         self.use_acc = use_acc
