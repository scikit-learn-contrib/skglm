--- conflicted
+++ resolved
@@ -116,12 +116,8 @@
     np.testing.assert_allclose(clf.coef_, gamma_results.params, rtol=1e-6)
 
 
-<<<<<<< HEAD
 @pytest.mark.parametrize("use_efron", [True, False])
 def test_cox(use_efron):
-=======
-def test_cox():
->>>>>>> 399dfc6e
     rng = np.random.RandomState(1265)
     n_samples, n_features = 10, 30
 
@@ -133,29 +129,14 @@
 
     # generate dummy w, Xw
     w = rng.randn(n_features)
-<<<<<<< HEAD
-    Xw = rng.randn(n_samples)
+    Xw = X @ w
 
     # check datafit
     cox_df = compiled_clone(Cox(use_efron))
-=======
-    Xw = X @ w
-
-    # check datafit
-    cox_df = compiled_clone(Cox())
->>>>>>> 399dfc6e
 
     cox_df.initialize(X, (tm, s))
     cox_df.value(y, w, Xw)
 
-<<<<<<< HEAD
-    np.testing.assert_array_equal(
-        cox_df.raw_grad(y, Xw).shape, (n_samples,)
-    )
-    np.testing.assert_array_equal(
-        cox_df.raw_hessian(y, Xw).shape, (n_samples,)
-    )
-=======
     # perform test 10 times to consider truncation errors
     # due to usage of finite differences to evaluate grad and Hessian
     for _ in range(10):
@@ -187,7 +168,6 @@
         positive_eig = positive_eig[positive_eig >= 0.]
 
         np.testing.assert_allclose(positive_eig, 0., atol=1e-6)
->>>>>>> 399dfc6e
 
 
 if __name__ == '__main__':
