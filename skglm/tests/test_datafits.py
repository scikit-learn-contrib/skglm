import numpy as np

from sklearn.linear_model import HuberRegressor
from numpy.testing import assert_allclose, assert_array_less

from skglm.datafits import Huber, Logistic
from skglm.penalties import WeightedL1
from skglm import GeneralizedLinearEstimator
from skglm.utils import make_correlated_data


def test_huber_datafit():
    # test only datafit: there does not exist other implems with sparse penalty
    X, y, _ = make_correlated_data(n_samples=20, n_features=10, random_state=0)
    # disable L2^2 regularization (alpha=0)
    their = HuberRegressor(
        fit_intercept=False, alpha=0, tol=1e-12, epsilon=1.35
    ).fit(X, y)

    # sklearn optimizes over a scale, we must match delta:
    delta = their.epsilon * their.scale_

    # TODO we should have an unpenalized solver
    ours = GeneralizedLinearEstimator(
        datafit=Huber(delta),
        penalty=WeightedL1(1, np.zeros(X.shape[1])),
        tol=1e-14,
    ).fit(X, y)

    assert_allclose(ours.coef_, their.coef_, rtol=1e-3)
    assert_array_less(ours.stop_crit_, ours.tol)


def test_log_datafit():
    n_samples, n_features = 10, 20

    w = np.ones(n_features)
    X, y, _ = make_correlated_data(n_samples, n_features)
    y = np.sign(y)
    Xw = X @ w

    log_datafit = Logistic()
    grad = log_datafit.raw_grad(y, Xw)
    hess = log_datafit.raw_hessian(y, Xw)

    np.testing.assert_equal(grad.shape, (n_samples,))
    np.testing.assert_equal(hess.shape, (n_samples,))

<<<<<<< HEAD
    exp_yXw = np.exp(-y * Xw)
    np.testing.assert_almost_equal(exp_yXw / (1 + exp_yXw) ** 2 / len(y), hess)
=======
    exp_minus_yXw = np.exp(-y * Xw)
    np.testing.assert_almost_equal(
        exp_minus_yXw / (1 + exp_minus_yXw) ** 2 / len(y), hess)
>>>>>>> 8900c6f2
    np.testing.assert_almost_equal(-grad * (y + n_samples * grad), hess)


if __name__ == '__main__':
    pass<|MERGE_RESOLUTION|>--- conflicted
+++ resolved
@@ -46,14 +46,9 @@
     np.testing.assert_equal(grad.shape, (n_samples,))
     np.testing.assert_equal(hess.shape, (n_samples,))
 
-<<<<<<< HEAD
-    exp_yXw = np.exp(-y * Xw)
-    np.testing.assert_almost_equal(exp_yXw / (1 + exp_yXw) ** 2 / len(y), hess)
-=======
     exp_minus_yXw = np.exp(-y * Xw)
     np.testing.assert_almost_equal(
         exp_minus_yXw / (1 + exp_minus_yXw) ** 2 / len(y), hess)
->>>>>>> 8900c6f2
     np.testing.assert_almost_equal(-grad * (y + n_samples * grad), hess)
 
 
