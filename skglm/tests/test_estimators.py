from collections.abc import Iterable

import pytest
import numpy as np
from numpy.linalg import norm

from sklearn.base import copy, clone
from sklearn.linear_model import Lasso as Lasso_sklearn
from sklearn.linear_model import ElasticNet as ElasticNet_sklearn
from sklearn.linear_model import LogisticRegression as LogReg_sklearn
from sklearn.linear_model import MultiTaskLasso as MultiTaskLasso_sklearn
from sklearn.model_selection import GridSearchCV
from sklearn.svm import LinearSVC as LinearSVC_sklearn
from sklearn.utils.estimator_checks import check_estimator

from scipy.sparse import csc_matrix, issparse

from skglm.utils import make_correlated_data
from skglm.estimators import (
    GeneralizedLinearEstimator, Lasso, MultiTaskLasso, WeightedLasso, ElasticNet,
    MCPRegression, SparseLogisticRegression, LinearSVC)
from skglm.datafits import Logistic, Quadratic, QuadraticSVC, QuadraticMultiTask
from skglm.penalties import L1, IndicatorBox, L1_plus_L2, MCPenalty, WeightedL1


n_samples = 50
n_tasks = 9
n_features = 60
X, Y, _ = make_correlated_data(
    n_samples=n_samples, n_features=n_features, n_tasks=n_tasks, density=0.1,
    random_state=0)
y = Y[:, 0]

np.random.seed(0)
X_sparse = csc_matrix(X * np.random.binomial(1, 0.1, X.shape))

n_samples, n_features = X.shape
# Lasso will fit with binary values, but else logreg's alpha_max is wrong:
y = np.sign(y)
alpha_max = norm(X.T @ y, ord=np.inf) / n_samples
alpha = 0.05 * alpha_max
C = 1 / alpha
tol = 1e-10
l1_ratio = 0.3

dict_estimators_sk = {}
dict_estimators_ours = {}

dict_estimators_sk["Lasso"] = Lasso_sklearn(
    alpha=alpha, fit_intercept=False, tol=tol)
dict_estimators_ours["Lasso"] = Lasso(
    alpha=alpha, fit_intercept=False, tol=tol)

dict_estimators_sk["wLasso"] = Lasso_sklearn(
    alpha=alpha, fit_intercept=False, tol=tol)
dict_estimators_ours["wLasso"] = WeightedLasso(
    alpha=alpha, fit_intercept=False, tol=tol, weights=np.ones(n_features))

dict_estimators_sk["ElasticNet"] = ElasticNet_sklearn(
    alpha=alpha, l1_ratio=l1_ratio, fit_intercept=False, tol=tol)
dict_estimators_ours["ElasticNet"] = ElasticNet(
    alpha=alpha, l1_ratio=l1_ratio, fit_intercept=False, tol=tol)

dict_estimators_sk["MCP"] = Lasso_sklearn(
    alpha=alpha, fit_intercept=False, tol=tol)
dict_estimators_ours["MCP"] = MCPRegression(
    alpha=alpha, gamma=np.inf, fit_intercept=False, tol=tol)

dict_estimators_sk["LogisticRegression"] = LogReg_sklearn(
    C=1/(alpha * n_samples), fit_intercept=False, tol=tol, penalty='l1',
    solver='liblinear')
dict_estimators_ours["LogisticRegression"] = SparseLogisticRegression(
    alpha=alpha, fit_intercept=False, tol=tol, verbose=False)

C = 1.
dict_estimators_sk["SVC"] = LinearSVC_sklearn(
    penalty='l2', loss='hinge', fit_intercept=False, dual=True, C=C, tol=tol)
dict_estimators_ours["SVC"] = LinearSVC(C=C, tol=tol)


# Currently, `GeneralizedLinearEstimator` does not pass sklearn's `check_estimator`
# tests. Indeed, jitclasses which `GeneralizedLinearEstimator` depends upon (both the
# datafit and penalty objects are jitclasses) are not serializable ("pickleable"). It is
# a non-trivial well-known issue in Numba.
# For more information, see: https://github.com/numba/numba/issues/1846 .
@pytest.mark.parametrize(
    "estimator_name",
    ["Lasso", "wLasso", "ElasticNet", "MCP", "LogisticRegression", "SVC"])
def test_check_estimator(estimator_name):
    clf = copy.copy(dict_estimators_ours[estimator_name])
    clf.tol = 1e-6  # failure in float32 computation otherwise
    if isinstance(clf, WeightedLasso):
        clf.weights = None
    check_estimator(clf)


# Test if skglm solver returns the coefficients
@pytest.mark.parametrize("estimator_name", dict_estimators_ours.keys())
@pytest.mark.parametrize('X', [X, X_sparse])
@pytest.mark.parametrize('fit_intercept', [True, False])
def test_estimator(estimator_name, X, fit_intercept):
    if estimator_name == "GeneralizedLinearEstimator":
        pytest.skip()
    estimator_sk = dict_estimators_sk[estimator_name]
    estimator_ours = dict_estimators_ours[estimator_name]
    # TODO This seems a bit unusal, maybe to discuss
    if fit_intercept:
        estimator_sk.fit_intercept = True
        estimator_ours.fit_intercept = True
    estimator_sk.fit(X, y)
    estimator_ours.fit(X, y)
    coef_sk = estimator_sk.coef_
    coef_ours = estimator_ours.coef_
    # assert that something was fitted:
    if fit_intercept:
        # add test intercept from fit_intercept
        estimator_sk.fit_intercept = False
        estimator_ours.fit_intercept = False

    np.testing.assert_array_less(1e-5, norm(coef_ours))
    np.testing.assert_allclose(coef_ours, coef_sk, atol=1e-6)


# Test if skglm multitask solver returns the coefficients
@pytest.mark.parametrize('X, fit_intercept', [[X, X_sparse], [True, False]])
def test_estimator_mtl(X, fit_intercept):
    estimator_sk = MultiTaskLasso_sklearn(
        alpha, fit_intercept=fit_intercept, tol=1e-8)
    estimator_ours = MultiTaskLasso(
        alpha, max_iter=10, fit_intercept=fit_intercept, tol=1e-8)

    estimator_sk.fit(X.toarray() if issparse(X) else X, Y)
    estimator_ours.fit(X, Y)
    coef_sk = estimator_sk.coef_
    coef_ours = estimator_ours.coef_
    np.testing.assert_allclose(coef_ours, coef_sk, atol=1e-6)


# TODO also add a test for the sparse case?
@pytest.mark.parametrize('fit_intercept', [True, False])
def test_mtl_path(fit_intercept):
    alphas = np.geomspace(alpha_max, alpha_max * 0.01, 10)
    alpha_sk, coef_sk, _ = MultiTaskLasso_sklearn(
        alpha, fit_intercept=fit_intercept).path(
            X, Y, l1_ratio=1, tol=1e-10, max_iter=5_000, alphas=alphas)
    coef_ours = MultiTaskLasso(alpha_max, fit_intercept=fit_intercept).path(
        X, Y, alpha_sk, max_iter=10, tol=1e-10)[1]
    np.testing.assert_allclose(coef_ours, coef_sk, rtol=1e-5)


# Test if GeneralizedLinearEstimator returns the correct coefficients
@pytest.mark.parametrize("Datafit, Penalty, is_classif, Estimator, pen_args", [
    (Quadratic, L1, False, Lasso, [alpha]),
    (Quadratic, WeightedL1, False, WeightedLasso,
     [alpha, np.random.choice(3, n_features)]),
    (Quadratic, L1_plus_L2, False, ElasticNet, [alpha, 0.3]),
    (Quadratic, MCPenalty, False, MCPRegression, [alpha, 3]),
    (QuadraticSVC, IndicatorBox, True, LinearSVC, [alpha]),
    (Logistic, L1, True, SparseLogisticRegression, [alpha]),
])
@pytest.mark.parametrize('fit_intercept', [True, False])
def test_generic_estimator(
        Datafit, Penalty, is_classif, Estimator, pen_args, fit_intercept):
    if isinstance(Datafit(), QuadraticSVC) and fit_intercept:
        # TODO replace by xfail
        pass
    else:
        target = Y if Datafit == QuadraticMultiTask else y
        clf = GeneralizedLinearEstimator(
            Datafit(), Penalty(*pen_args), is_classif, tol=1e-10,
            fit_intercept=fit_intercept).fit(X, target)
        clf_est = Estimator(
            *pen_args, tol=1e-10, fit_intercept=fit_intercept).fit(X, target)
        np.testing.assert_allclose(clf_est.coef_, clf.coef_, rtol=1e-5)
        # TODO add test for the intercept?


@pytest.mark.parametrize("Datafit, Penalty, Estimator_sk", [
    (Logistic, L1, LogReg_sklearn),
    (Quadratic, L1, Lasso_sklearn),
    (QuadraticSVC, IndicatorBox, LinearSVC_sklearn)
])
def test_estimator_predict(Datafit, Penalty, Estimator_sk):
    is_classif = Datafit in (Logistic, QuadraticSVC)
    if y.dtype.type == np.str_ and not is_classif:
        pytest.skip()
    estim_args = {
        LogReg_sklearn: {
            "C": 1 / n_samples, "tol": tol, "solver": "liblinear", "penalty": "l1",
            "fit_intercept": False},
        LinearSVC_sklearn: {
            "penalty": 'l2', "loss": 'hinge', "fit_intercept": False, "dual": True,
            "C": 1., "tol": tol},
        Lasso_sklearn: {"alpha": 1., "fit_intercept": False, "tol": tol}
    }
    X_test = np.random.normal(0, 1, (n_samples, n_features))
    clf = GeneralizedLinearEstimator(
        Datafit(), Penalty(1.), is_classif, fit_intercept=False, tol=tol).fit(X, y)
    clf_sk = Estimator_sk(**estim_args[Estimator_sk]).fit(X, y)
    y_pred = clf.predict(X_test)
    y_pred_sk = clf_sk.predict(X_test)
    if is_classif:
        np.testing.assert_equal(y_pred, y_pred_sk)
    else:
        np.testing.assert_allclose(y_pred, y_pred_sk, rtol=1e-5)


def test_generic_get_params():
    def assert_deep_dict_equal(expected_attr, estimator):
        """Helper function for deep equality in dictionary. Straight == fails."""
        for k, v in expected_attr.items():
            v_est = estimator.get_params()[k]
            if isinstance(v, Iterable):
                np.testing.assert_allclose(v, v_est)
            else:
                assert v == v_est

    reg = GeneralizedLinearEstimator(Quadratic(), L1(4.), is_classif=False)
    clf = GeneralizedLinearEstimator(Logistic(), MCPenalty(2., 3.), is_classif=True)

    # Xty and lipschitz attributes are defined for jit compiled classes
    # hence they are not included in the test
    expected_clf_attr = {'penalty__alpha': 2., 'penalty__gamma': 3.}
    expected_reg_attr = {'penalty__alpha': 4.}
    assert_deep_dict_equal(expected_reg_attr, reg)
    assert_deep_dict_equal(expected_clf_attr, clf)


# LogisticRegression and SVC can't be tested since sklearn adopts another name for
# the regularization parameter (`C` for sklearn, `alpha` in skglm).
@pytest.mark.parametrize(
    "estimator_name",
    ["Lasso", "wLasso", "ElasticNet", "MCP"])
def test_grid_search(estimator_name):
    estimator_sk = dict_estimators_sk[estimator_name]
    estimator_ours = dict_estimators_ours[estimator_name]
    estimator_sk.tol = 1e-10
    estimator_ours.tol = 1e-10
    estimator_sk.max_iter = 5000
    estimator_ours.max_iter = 100
    param_grid = {'alpha': np.geomspace(alpha_max, alpha_max * 0.01, 10)}
    sk_clf = GridSearchCV(estimator_sk, param_grid).fit(X, y)
    ours_clf = GridSearchCV(estimator_ours, param_grid).fit(X, y)
    res_attr = ["split%i_test_score" % i for i in range(5)] + \
               ["mean_test_score", "std_test_score", "rank_test_score"]
    for attr in res_attr:
        np.testing.assert_allclose(sk_clf.cv_results_[attr], ours_clf.cv_results_[attr],
                                   rtol=1e-3)
    np.testing.assert_allclose(sk_clf.best_score_, ours_clf.best_score_, rtol=1e-3)
    np.testing.assert_allclose(sk_clf.best_params_["alpha"],
                               ours_clf.best_params_["alpha"], rtol=1e-3)


@pytest.mark.parametrize(
    "estimator_name",
    ["Lasso", "wLasso", "ElasticNet", "MCP", "LogisticRegression", "SVC"])
def test_warm_start(estimator_name):
    model = clone(dict_estimators_ours[estimator_name])
    model.warm_start = True
    model.fit(X, y)
    np.testing.assert_array_less(0, model.n_iter_)
    model.fit(X, y)  # already fitted + warm_start so 0 iter done
<<<<<<< HEAD
    np.testing.assert_equal(0, model.n_iter_)


if __name__ == '__main__':
    test_estimator_mtl(X_sparse, False)
    pass
=======
    np.testing.assert_equal(0, model.n_iter_)
>>>>>>> 829db561
<|MERGE_RESOLUTION|>--- conflicted
+++ resolved
@@ -260,13 +260,7 @@
     model.fit(X, y)
     np.testing.assert_array_less(0, model.n_iter_)
     model.fit(X, y)  # already fitted + warm_start so 0 iter done
-<<<<<<< HEAD
     np.testing.assert_equal(0, model.n_iter_)
 
 
-if __name__ == '__main__':
-    test_estimator_mtl(X_sparse, False)
-    pass
-=======
-    np.testing.assert_equal(0, model.n_iter_)
->>>>>>> 829db561
+<< << << < HEAD