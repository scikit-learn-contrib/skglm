from itertools import product
from collections.abc import Iterable

import pytest
import numpy as np
from numpy.linalg import norm

from sklearn.base import clone
from sklearn.linear_model import Lasso as Lasso_sklearn
from sklearn.linear_model import ElasticNet as ElasticNet_sklearn
from sklearn.linear_model import LogisticRegression as LogReg_sklearn
from sklearn.linear_model import MultiTaskLasso as MultiTaskLasso_sklearn
from sklearn.model_selection import GridSearchCV
from sklearn.svm import LinearSVC as LinearSVC_sklearn
from sklearn.utils.estimator_checks import check_estimator

from scipy.sparse import csc_matrix, issparse

from skglm.utils import make_correlated_data
from skglm.estimators import (
    GeneralizedLinearEstimator, Lasso, MultiTaskLasso, WeightedLasso, ElasticNet,
    MCPRegression, SparseLogisticRegression, LinearSVC)
from skglm.datafits import Logistic, Quadratic, QuadraticSVC, QuadraticMultiTask
from skglm.penalties import L1, IndicatorBox, L1_plus_L2, MCPenalty, WeightedL1
from skglm.solvers import AcceleratedCD


n_samples = 50
n_tasks = 9
n_features = 60
X, Y, _ = make_correlated_data(
    n_samples=n_samples, n_features=n_features, n_tasks=n_tasks, density=0.1,
    random_state=0)
y = Y[:, 0]

np.random.seed(0)
X_sparse = csc_matrix(X * np.random.binomial(1, 0.1, X.shape))

n_samples, n_features = X.shape
# Lasso will fit with binary values, but else logreg's alpha_max is wrong:
y = np.sign(y)
alpha_max = norm(X.T @ y, ord=np.inf) / n_samples
alpha = 0.05 * alpha_max
C = 1 / alpha
tol = 1e-10
l1_ratio = 0.3

dict_estimators_sk = {}
dict_estimators_ours = {}

dict_estimators_sk["Lasso"] = Lasso_sklearn(
    alpha=alpha, tol=tol)
dict_estimators_ours["Lasso"] = Lasso(
    alpha=alpha, tol=tol)

dict_estimators_sk["wLasso"] = Lasso_sklearn(
    alpha=alpha, tol=tol)
dict_estimators_ours["wLasso"] = WeightedLasso(
    alpha=alpha, tol=tol, weights=np.ones(n_features))

dict_estimators_sk["ElasticNet"] = ElasticNet_sklearn(
    alpha=alpha, l1_ratio=l1_ratio, tol=tol)
dict_estimators_ours["ElasticNet"] = ElasticNet(
    alpha=alpha, l1_ratio=l1_ratio, tol=tol)

dict_estimators_sk["MCP"] = Lasso_sklearn(
    alpha=alpha, tol=tol)
dict_estimators_ours["MCP"] = MCPRegression(
    alpha=alpha, gamma=np.inf, tol=tol)

dict_estimators_sk["LogisticRegression"] = LogReg_sklearn(
    C=1/(alpha * n_samples), tol=tol, penalty='l1',
    solver='liblinear')
dict_estimators_ours["LogisticRegression"] = SparseLogisticRegression(
    alpha=alpha, tol=tol)

C = 1.
dict_estimators_sk["SVC"] = LinearSVC_sklearn(
    penalty='l2', loss='hinge', fit_intercept=False, dual=True, C=C, tol=tol)
dict_estimators_ours["SVC"] = LinearSVC(C=C, tol=tol)


@pytest.mark.parametrize(
    "estimator_name",
    ["Lasso", "wLasso", "ElasticNet", "MCP", "LogisticRegression", "SVC"])
def test_check_estimator(estimator_name):
    if estimator_name == "SVC":
        pytest.xfail("SVC check_estimator is too slow due to bug.")
    elif estimator_name == "LogisticRegression":
        # TODO: remove xfail when ProxNewton supports intercept fitting
        pytest.xfail("ProxNewton does not yet support intercept fitting")
    clf = clone(dict_estimators_ours[estimator_name])
    clf.tol = 1e-6  # failure in float32 computation otherwise
    if isinstance(clf, WeightedLasso):
        clf.weights = None
    check_estimator(clf)


@pytest.mark.parametrize("estimator_name", dict_estimators_ours.keys())
@pytest.mark.parametrize('X', [X, X_sparse])
@pytest.mark.parametrize('fit_intercept', [True, False])
def test_estimator(estimator_name, X, fit_intercept):
    if estimator_name == "GeneralizedLinearEstimator":
        pytest.skip()
    if fit_intercept and estimator_name == "LogisticRegression":
        pytest.xfail("sklearn LogisticRegression does not support intercept.")
    if fit_intercept and estimator_name == "SVC":
        pytest.xfail("Intercept is not supported for SVC.")

    estimator_sk = clone(dict_estimators_sk[estimator_name])
    estimator_ours = clone(dict_estimators_ours[estimator_name])

    estimator_sk.set_params(fit_intercept=fit_intercept)
    estimator_ours.set_params(fit_intercept=fit_intercept)

    estimator_sk.fit(X, y)
    estimator_ours.fit(X, y)
    coef_sk = estimator_sk.coef_
    coef_ours = estimator_ours.coef_

    np.testing.assert_array_less(1e-5, norm(coef_ours))
    np.testing.assert_allclose(coef_ours, coef_sk, atol=1e-6)
    np.testing.assert_allclose(
        estimator_sk.intercept_, estimator_ours.intercept_, rtol=1e-4)
    if fit_intercept:
        np.testing.assert_array_less(1e-4, estimator_ours.intercept_)


@pytest.mark.parametrize('X, fit_intercept', product([X, X_sparse], [True, False]))
def test_mtl_vs_sklearn(X, fit_intercept):
    estimator_sk = MultiTaskLasso_sklearn(
        alpha, fit_intercept=fit_intercept, tol=1e-8)
    estimator_ours = MultiTaskLasso(
        alpha, fit_intercept=fit_intercept, tol=1e-8)

    # sklearn does not support sparse X:
    estimator_sk.fit(X.toarray() if issparse(X) else X, Y)
    estimator_ours.fit(X, Y)
    coef_sk = estimator_sk.coef_
    coef_ours = estimator_ours.coef_
    np.testing.assert_allclose(coef_ours, coef_sk, atol=1e-4)
    np.testing.assert_allclose(
        estimator_ours.intercept_, estimator_sk.intercept_, rtol=1e-4)


# TODO also add a test for the sparse case?
def test_mtl_path():
    fit_intercept = False  # sklearn cannot fit an intercept in path. It is done
    # only in their fit method.
    alphas = np.geomspace(alpha_max, alpha_max * 0.01, 10)
    coef_sk = MultiTaskLasso_sklearn(
        fit_intercept=fit_intercept).path(
            X, Y, l1_ratio=1, tol=1e-14, max_iter=5_000, alphas=alphas
    )[1][:, :X.shape[1]]
    coef_ours = MultiTaskLasso(fit_intercept=fit_intercept, tol=1e-14).path(
        X, Y, alphas, max_iter=10)[1][:, :X.shape[1]]
    np.testing.assert_allclose(coef_ours, coef_sk, rtol=1e-5)


# Test if GeneralizedLinearEstimator returns the correct coefficients
@pytest.mark.parametrize("Datafit, Penalty, Estimator, pen_args", [
    (Quadratic, L1, Lasso, [alpha]),
    (Quadratic, WeightedL1, WeightedLasso,
     [alpha, np.random.choice(3, n_features)]),
    (Quadratic, L1_plus_L2, ElasticNet, [alpha, 0.3]),
    (Quadratic, MCPenalty, MCPRegression, [alpha, 3]),
    (QuadraticSVC, IndicatorBox, LinearSVC, [alpha]),
    (Logistic, L1, SparseLogisticRegression, [alpha]),
])
@pytest.mark.parametrize('fit_intercept', [True, False])
def test_generic_estimator(fit_intercept, Datafit, Penalty, Estimator, pen_args):
    if isinstance(Datafit(), QuadraticSVC) and fit_intercept:
        pytest.xfail()
    elif Datafit == Logistic and fit_intercept:
        pytest.xfail("TODO support intercept in Logistic datafit")
    else:
        solver = AcceleratedCD(tol=tol, fit_intercept=fit_intercept)
        target = Y if Datafit == QuadraticMultiTask else y
        gle = GeneralizedLinearEstimator(
<<<<<<< HEAD
            Datafit(), Penalty(*pen_args), solver, is_classif).fit(X, target)
=======
            Datafit(), Penalty(*pen_args), tol=1e-10,
            fit_intercept=fit_intercept).fit(X, target)
>>>>>>> c92c119b
        est = Estimator(
            *pen_args, tol=tol, fit_intercept=fit_intercept).fit(X, target)
        np.testing.assert_allclose(gle.coef_, est.coef_, rtol=1e-5)
        np.testing.assert_allclose(gle.intercept_, est.intercept_)


@pytest.mark.parametrize("Datafit, Penalty, Estimator_sk", [
    (Logistic, L1, LogReg_sklearn),
    (Quadratic, L1, Lasso_sklearn),
    (QuadraticSVC, IndicatorBox, LinearSVC_sklearn)
])
def test_estimator_predict(Datafit, Penalty, Estimator_sk):
    is_classif = Datafit in (Logistic, QuadraticSVC)
    if y.dtype.type == np.str_ and not is_classif:
        pytest.skip()
    estim_args = {
        LogReg_sklearn: {
            "C": 1 / n_samples, "tol": tol, "solver": "liblinear", "penalty": "l1",
            "fit_intercept": False},
        LinearSVC_sklearn: {
            "penalty": 'l2', "loss": 'hinge', "fit_intercept": False, "dual": True,
            "C": 1., "tol": tol},
        Lasso_sklearn: {"alpha": 1., "fit_intercept": False, "tol": tol}
    }
    X_test = np.random.normal(0, 1, (n_samples, n_features))
    clf = GeneralizedLinearEstimator(
<<<<<<< HEAD
        Datafit(), Penalty(1.), AcceleratedCD(fit_intercept=False),
        is_classif).fit(X, y)
=======
        Datafit(), Penalty(1.), fit_intercept=False, tol=tol).fit(X, y)
>>>>>>> c92c119b
    clf_sk = Estimator_sk(**estim_args[Estimator_sk]).fit(X, y)
    y_pred = clf.predict(X_test)
    y_pred_sk = clf_sk.predict(X_test)
    if is_classif:
        np.testing.assert_equal(y_pred, y_pred_sk)
    else:
        np.testing.assert_allclose(y_pred, y_pred_sk, rtol=1e-5)


def test_generic_get_params():
    def assert_deep_dict_equal(expected_attr, estimator):
        """Helper function for deep equality in dictionary. Straight == fails."""
        for k, v in expected_attr.items():
            v_est = estimator.get_params()[k]
            if isinstance(v, Iterable):
                np.testing.assert_allclose(v, v_est)
            else:
                assert v == v_est

    reg = GeneralizedLinearEstimator(Quadratic(), L1(4.))
    clf = GeneralizedLinearEstimator(Logistic(), MCPenalty(2., 3.))

    # Xty and lipschitz attributes are defined for jit compiled classes
    # hence they are not included in the test
    expected_clf_attr = {'penalty__alpha': 2., 'penalty__gamma': 3.}
    expected_reg_attr = {'penalty__alpha': 4.}
    assert_deep_dict_equal(expected_reg_attr, reg)
    assert_deep_dict_equal(expected_clf_attr, clf)


# LogisticRegression and SVC can't be tested since sklearn adopts another name for
# the regularization parameter (`C` for sklearn, `alpha` in skglm).
@pytest.mark.parametrize(
    "estimator_name",
    ["Lasso", "wLasso", "ElasticNet", "MCP"])
def test_grid_search(estimator_name):
    estimator_sk = clone(dict_estimators_sk[estimator_name])
    estimator_ours = clone(dict_estimators_ours[estimator_name])
    estimator_sk.tol = 1e-10
    # XXX: No need for `tol` anymore as it already is in solver
    estimator_ours.tol = 1e-10
    estimator_sk.max_iter = 10_000
    param_grid = {'alpha': np.geomspace(alpha_max, alpha_max * 0.01, 10)}
    sk_clf = GridSearchCV(estimator_sk, param_grid).fit(X, y)
    ours_clf = GridSearchCV(estimator_ours, param_grid).fit(X, y)
    res_attr = ["split%i_test_score" % i for i in range(5)] + \
               ["mean_test_score", "std_test_score", "rank_test_score"]
    for attr in res_attr:
        np.testing.assert_allclose(sk_clf.cv_results_[attr], ours_clf.cv_results_[attr],
                                   rtol=1e-3)
    np.testing.assert_allclose(sk_clf.best_score_, ours_clf.best_score_, rtol=1e-3)
    np.testing.assert_allclose(sk_clf.best_params_["alpha"],
                               ours_clf.best_params_["alpha"], rtol=1e-3)


@pytest.mark.parametrize(
    "estimator_name",
    ["Lasso", "wLasso", "ElasticNet", "MCP", "LogisticRegression", "SVC"])
def test_warm_start(estimator_name):
    if estimator_name == "LogisticRegression":
        # TODO: remove xfail when ProxNewton supports intercept fitting
        pytest.xfail("ProxNewton does not yet support intercept fitting")
    model = clone(dict_estimators_ours[estimator_name])
    model.warm_start = True
    model.fit(X, y)
    np.testing.assert_array_less(0, model.n_iter_)
    model.fit(X, y)  # already fitted + warm_start so 0 iter done
    np.testing.assert_equal(0, model.n_iter_)


if __name__ == "__main__":
    pass<|MERGE_RESOLUTION|>--- conflicted
+++ resolved
@@ -177,12 +177,7 @@
         solver = AcceleratedCD(tol=tol, fit_intercept=fit_intercept)
         target = Y if Datafit == QuadraticMultiTask else y
         gle = GeneralizedLinearEstimator(
-<<<<<<< HEAD
-            Datafit(), Penalty(*pen_args), solver, is_classif).fit(X, target)
-=======
-            Datafit(), Penalty(*pen_args), tol=1e-10,
-            fit_intercept=fit_intercept).fit(X, target)
->>>>>>> c92c119b
+            Datafit(), Penalty(*pen_args), solver).fit(X, target)
         est = Estimator(
             *pen_args, tol=tol, fit_intercept=fit_intercept).fit(X, target)
         np.testing.assert_allclose(gle.coef_, est.coef_, rtol=1e-5)
@@ -209,12 +204,7 @@
     }
     X_test = np.random.normal(0, 1, (n_samples, n_features))
     clf = GeneralizedLinearEstimator(
-<<<<<<< HEAD
-        Datafit(), Penalty(1.), AcceleratedCD(fit_intercept=False),
-        is_classif).fit(X, y)
-=======
-        Datafit(), Penalty(1.), fit_intercept=False, tol=tol).fit(X, y)
->>>>>>> c92c119b
+        Datafit(), Penalty(1.), AcceleratedCD(fit_intercept=False)).fit(X, y)
     clf_sk = Estimator_sk(**estim_args[Estimator_sk]).fit(X, y)
     y_pred = clf.predict(X_test)
     y_pred_sk = clf_sk.predict(X_test)
