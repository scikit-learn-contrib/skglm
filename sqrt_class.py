--- conflicted
+++ resolved
@@ -6,12 +6,8 @@
 
 
 n_samples, n_features = 100, 200
-<<<<<<< HEAD
-rho = 0.15
-=======
 rho = 0.15  # this gives high enough residual norm
 # rho = 0.15  # solver gets stuck for this one
->>>>>>> 9536a4c9
 
 X, y, _ = make_correlated_data(n_samples, n_features, random_state=0)
 
